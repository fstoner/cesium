--- conflicted
+++ resolved
@@ -187,13 +187,8 @@
         var startDirection = Cartesian3.clone(camera.direction);
         var startUp = Cartesian3.clone(camera.up);
 
-<<<<<<< HEAD
-        var endPosition = Cartesian3.negate(startPosition);
+        var endPosition = Cartesian3.negate(startPosition, new Cartesian3());
         var endCartographic = scene.mapProjection.ellipsoid.cartesianToCartographic(endPosition);
-=======
-        var endPosition = Cartesian3.negate(startPosition, new Cartesian3());
-        var endCartographic = frameState.mapProjection.ellipsoid.cartesianToCartographic(endPosition);
->>>>>>> 64df948c
         var rectangle = new Rectangle(endCartographic.longitude - 0.0000019, endCartographic.latitude - 0.0000019, endCartographic.longitude + 0.0000019, endCartographic.latitude + 0.0000019);
         var endDirection = Cartesian3.negate(startDirection, new Cartesian3());
         var endUp = Cartesian3.negate(startUp, new Cartesian3());
@@ -230,13 +225,8 @@
         var startDirection = Cartesian3.clone(camera.direction);
         var startUp = Cartesian3.clone(camera.up);
 
-<<<<<<< HEAD
         var projection = scene.mapProjection;
-        var destination = Cartesian3.add(startPosition, new Cartesian3(-6e6 * Math.PI, 6e6 * CesiumMath.PI_OVER_FOUR, 100.0));
-=======
-        var projection = frameState.mapProjection;
         var destination = Cartesian3.add(startPosition, new Cartesian3(-6e6 * Math.PI, 6e6 * CesiumMath.PI_OVER_FOUR, 100.0), new Cartesian3());
->>>>>>> 64df948c
         var endPosition = projection.ellipsoid.cartographicToCartesian(projection.unproject(destination));
         var endDirection = Cartesian3.clone(startDirection);
         var endUp = Cartesian3.negate(startUp, new Cartesian3());
@@ -315,13 +305,8 @@
         var startDirection = Cartesian3.clone(camera.direction);
         var startUp = Cartesian3.clone(camera.up);
 
-<<<<<<< HEAD
         var projection = scene.mapProjection;
-        var destination = Cartesian3.add(startPosition, new Cartesian3(-6e6 * Math.PI, 6e6 * CesiumMath.PI_OVER_FOUR, 100.0));
-=======
-        var projection = frameState.mapProjection;
         var destination = Cartesian3.add(startPosition, new Cartesian3(-6e6 * Math.PI, 6e6 * CesiumMath.PI_OVER_FOUR, 100.0), new Cartesian3());
->>>>>>> 64df948c
         var endPosition = projection.ellipsoid.cartographicToCartesian(projection.unproject(destination));
         var endDirection = Cartesian3.clone(startDirection);
         var endUp = Cartesian3.negate(startUp, new Cartesian3());
@@ -365,13 +350,8 @@
         var startDirection = Cartesian3.clone(camera.direction);
         var startUp = Cartesian3.clone(camera.up);
 
-<<<<<<< HEAD
-        var endPosition = Cartesian3.add(startPosition, new Cartesian3(-6e6 * Math.PI, 6e6 * CesiumMath.PI_OVER_FOUR, 0.0));
+        var endPosition = Cartesian3.add(startPosition, new Cartesian3(-6e6 * Math.PI, 6e6 * CesiumMath.PI_OVER_FOUR, 0.0), new Cartesian3());
         var endCartographic = scene.mapProjection.unproject(endPosition);
-=======
-        var endPosition = Cartesian3.add(startPosition, new Cartesian3(-6e6 * Math.PI, 6e6 * CesiumMath.PI_OVER_FOUR, 0.0), new Cartesian3());
-        var endCartographic = frameState.mapProjection.unproject(endPosition);
->>>>>>> 64df948c
         var rectangle = new Rectangle(endCartographic.longitude - 0.0000019, endCartographic.latitude - 0.0000019, endCartographic.longitude + 0.0000019, endCartographic.latitude + 0.0000019);
         var endDirection = Cartesian3.clone(startDirection);
         var endUp = Cartesian3.negate(startUp, new Cartesian3());
@@ -536,13 +516,8 @@
         var startDirection = Cartesian3.clone(camera.direction);
         var startUp = Cartesian3.clone(camera.up);
 
-<<<<<<< HEAD
         var projection = scene.mapProjection;
-        var destination = Cartesian3.add(startPosition, new Cartesian3(-6e6 * Math.PI, 6e6 * CesiumMath.PI_OVER_FOUR, 100.0));
-=======
-        var projection = frameState.mapProjection;
         var destination = Cartesian3.add(startPosition, new Cartesian3(-6e6 * Math.PI, 6e6 * CesiumMath.PI_OVER_FOUR, 100.0), new Cartesian3());
->>>>>>> 64df948c
         var endPosition = projection.ellipsoid.cartographicToCartesian(projection.unproject(destination));
         var endDirection = Cartesian3.clone(startDirection);
         var endUp = Cartesian3.negate(startUp, new Cartesian3());
@@ -574,13 +549,8 @@
 
         var startPosition = Cartesian3.clone(camera.position);
 
-<<<<<<< HEAD
         var projection = scene.mapProjection;
-        var destination = Cartesian3.add(startPosition, new Cartesian3(-6e6 * Math.PI, 6e6 * CesiumMath.PI_OVER_FOUR, 100.0));
-=======
-        var projection = frameState.mapProjection;
         var destination = Cartesian3.add(startPosition, new Cartesian3(-6e6 * Math.PI, 6e6 * CesiumMath.PI_OVER_FOUR, 100.0), new Cartesian3());
->>>>>>> 64df948c
         var endPosition = projection.ellipsoid.cartographicToCartesian(projection.unproject(destination));
 
         var flight = CameraFlightPath.createAnimation(scene, {
