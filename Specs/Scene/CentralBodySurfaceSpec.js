/*global defineSuite*/
defineSuite([
         'Scene/CentralBodySurface',
         'Specs/createContext',
         'Specs/createFrameState',
         'Specs/destroyContext',
         'Specs/render',
         'Core/Cartesian3',
         'Core/Ellipsoid',
         'Core/Extent',
         'Core/GeographicProjection',
         'Core/Math',
         'Core/Matrix4',
         'Core/WebMercatorProjection',
         'Scene/CentralBody',
         'Scene/EllipsoidTerrainProvider',
         'Scene/ImageryLayerCollection',
         'Scene/OrthographicFrustum',
         'Scene/SceneMode',
         'Scene/SingleTileImageryProvider',
         'Scene/WebMapServiceImageryProvider'
     ], function(
         CentralBodySurface,
         createContext,
         createFrameState,
         destroyContext,
         render,
         Cartesian3,
         Ellipsoid,
         Extent,
         GeographicProjection,
         CesiumMath,
         Matrix4,
         WebMercatorProjection,
         CentralBody,
         EllipsoidTerrainProvider,
         ImageryLayerCollection,
         OrthographicFrustum,
         SceneMode,
         SingleTileImageryProvider,
         WebMapServiceImageryProvider) {
    "use strict";
    /*global jasmine,describe,xdescribe,it,xit,expect,beforeEach,afterEach,beforeAll,afterAll,spyOn,runs,waits,waitsFor*/

    function forEachRenderedTile(surface, minimumTiles, maximumTiles, callback) {
        var tileCount = 0;
        var tilesToRenderByTextureCount = surface._tilesToRenderByTextureCount;
        for (var tileSetIndex = 0, tileSetLength = tilesToRenderByTextureCount.length; tileSetIndex < tileSetLength; ++tileSetIndex) {
            var tileSet = tilesToRenderByTextureCount[tileSetIndex];
            if (typeof tileSet === 'undefined' || tileSet.length === 0) {
                continue;
            }

            for (var i = 0, len = tileSet.length; i < len; i++) {
                var tile = tileSet[i];
                ++tileCount;
                callback(tile);
            }
        }

        if (typeof minimumTiles !== 'undefined') {
            expect(tileCount).not.toBeLessThan(minimumTiles);
        }

        if (typeof maximumTiles !== 'undefined') {
            expect(tileCount).not.toBeGreaterThan(maximumTiles);
        }
    }

    /**
     * Repeatedly calls update until the load queue is empty.  You must wrap any code to follow
     * this in a "runs" function.
     */
    function updateUntilDone(cb) {
        // update until the load queue is empty.
        waitsFor(function() {
            surface._debug.enableDebugOutput = true;
            var commandLists = [];
            cb.update(context, frameState, commandLists);
            return typeof cb._surface._tileLoadQueue.head === 'undefined' && surface._debug.tilesWaitingForChildren === 0;
        }, 'updating to complete');
    }

    function switchTo2D() {
        frameState.mode = SceneMode.SCENE2D;
        var frustum = new OrthographicFrustum();
        frustum.right = Ellipsoid.WGS84.getMaximumRadius() * Math.PI;
        frustum.left = -frustum.right;
        frustum.top = frustum.right;
        frustum.bottom = -frustum.top;
        frameState.camera.frustum = frustum;
        frameState.camera.controller.update(frameState);
        frameState.camera.controller.viewExtent(new Extent(0.0001, 0.0001, 0.0030, 0.0030), frameState.scene2D.projection);
    }

    var context;

    var frameState;
    var cb;
    var surface;

    beforeAll(function() {
        context = createContext();
    });

    afterAll(function() {
        destroyContext(context);
    });

    beforeEach(function() {
        frameState = createFrameState();
        cb = new CentralBody();
        surface = cb._surface;
    });

    afterEach(function() {
        cb.destroy();
    });

    describe('construction', function() {
        it('throws if an terrain provider is not provided', function() {
            function constructWithoutTerrainProvider() {
                return new CentralBodySurface({
                    imageryLayerCollection : new ImageryLayerCollection()
                });
            }
            expect(constructWithoutTerrainProvider).toThrow();
        });

        it('throws if a ImageryLayerCollection is not provided', function() {
            function constructWithoutImageryLayerCollection() {
                return new CentralBodySurface({
                    terrainProvider : new EllipsoidTerrainProvider()
                });
            }
            expect(constructWithoutImageryLayerCollection).toThrow();
        });
    });

    describe('layer updating', function() {
        it('removing a layer removes it from all tiles', function() {
            var layerCollection = cb.getImageryLayers();

            layerCollection.removeAll();
            var layer = layerCollection.addImageryProvider(new SingleTileImageryProvider({url : 'Data/Images/Red16x16.png'}));

            updateUntilDone(cb);

            runs(function() {
                // All tiles should have one or more associated images.
                forEachRenderedTile(surface, 1, undefined, function(tile) {
                    expect(tile.imagery.length).toBeGreaterThan(0);
                    for (var i = 0; i < tile.imagery.length; ++i) {
                        expect(tile.imagery[i].imagery.imageryLayer).toEqual(layer);
                    }
                });

                layerCollection.remove(layer);

                // All associated images should be gone.
                forEachRenderedTile(surface, 1, undefined, function(tile) {
                    expect(tile.imagery.length).toEqual(0);
                });
            });
        });

        it('adding a layer adds it to all tiles after update', function() {
            var layerCollection = cb.getImageryLayers();

            layerCollection.removeAll();
            layerCollection.addImageryProvider(new SingleTileImageryProvider({url : 'Data/Images/Red16x16.png'}));

            updateUntilDone(cb);

            var layer2;

            runs(function() {
                // Add another layer
                layer2 = layerCollection.addImageryProvider(new SingleTileImageryProvider({url : 'Data/Images/Green4x4.png'}));
            });

            updateUntilDone(cb);

            runs(function() {
                // All tiles should have one or more associated images.
                forEachRenderedTile(surface, 1, undefined, function(tile) {
                    expect(tile.imagery.length).toBeGreaterThan(0);
                    var hasImageFromLayer2 = false;
                    for (var i = 0; i < tile.imagery.length; ++i) {
                        if (tile.imagery[i].imagery.imageryLayer === layer2) {
                            hasImageFromLayer2 = true;
                        }
                    }
                    expect(hasImageFromLayer2).toEqual(true);
                });
            });
        });

        it('moving a layer moves the corresponding TileImagery instances on every tile', function() {
            var layerCollection = cb.getImageryLayers();

            layerCollection.removeAll();
            var layer1 = layerCollection.addImageryProvider(new SingleTileImageryProvider({url : 'Data/Images/Red16x16.png'}));
            var layer2 = layerCollection.addImageryProvider(new SingleTileImageryProvider({url : 'Data/Images/Green4x4.png'}));

            updateUntilDone(cb);

            runs(function() {
                forEachRenderedTile(surface, 1, undefined, function(tile) {
                    expect(tile.imagery.length).toBeGreaterThan(0);
                    var indexOfFirstLayer1 = tile.imagery.length;
                    var indexOfLastLayer1 = -1;
                    var indexOfFirstLayer2 = tile.imagery.length;
                    for (var i = 0; i < tile.imagery.length; ++i) {
                        if (tile.imagery[i].imagery.imageryLayer === layer1) {
                            indexOfFirstLayer1 = Math.min(indexOfFirstLayer1, i);
                            indexOfLastLayer1 = i;
                        } else {
                            expect(tile.imagery[i].imagery.imageryLayer).toEqual(layer2);
                            indexOfFirstLayer2 = Math.min(indexOfFirstLayer2, i);
                        }
                    }
                    expect(indexOfFirstLayer1).toBeLessThan(indexOfFirstLayer2);
                    expect(indexOfLastLayer1).toBeLessThan(indexOfFirstLayer2);
                });

                layerCollection.raiseToTop(layer1);
            });

            updateUntilDone(cb);

            runs(function() {
                forEachRenderedTile(surface, 1, undefined, function(tile) {
                    expect(tile.imagery.length).toBeGreaterThan(0);
                    var indexOfFirstLayer2 = tile.imagery.length;
                    var indexOfLastLayer2 = -1;
                    var indexOfFirstLayer1 = tile.imagery.length;
                    for (var i = 0; i < tile.imagery.length; ++i) {
                        if (tile.imagery[i].imagery.imageryLayer === layer2) {
                            indexOfFirstLayer2 = Math.min(indexOfFirstLayer2, i);
                            indexOfLastLayer2 = i;
                        } else {
                            expect(tile.imagery[i].imagery.imageryLayer).toEqual(layer1);
                            indexOfFirstLayer1 = Math.min(indexOfFirstLayer1, i);
                        }
                    }
                    expect(indexOfFirstLayer2).toBeLessThan(indexOfFirstLayer1);
                    expect(indexOfLastLayer2).toBeLessThan(indexOfFirstLayer1);
                });
            });
        });
    });

    it('renders in 2D geographic', function() {
        var layerCollection = cb.getImageryLayers();
        layerCollection.removeAll();
        layerCollection.addImageryProvider(new SingleTileImageryProvider({url : 'Data/Images/Red16x16.png'}));

        switchTo2D();
        frameState.scene2D.projection = new GeographicProjection(Ellipsoid.WGS84);

        updateUntilDone(cb);

        runs(function() {
            expect(render(context, frameState, cb)).toBeGreaterThan(0);
        });
    });

    it('renders in 2D web mercator', function() {
        var layerCollection = cb.getImageryLayers();
        layerCollection.removeAll();
        layerCollection.addImageryProvider(new SingleTileImageryProvider({url : 'Data/Images/Red16x16.png'}));

        switchTo2D();
        frameState.scene2D.projection = new WebMercatorProjection(Ellipsoid.WGS84);

        updateUntilDone(cb);

        runs(function() {
            expect(render(context, frameState, cb)).toBeGreaterThan(0);
        });
    });

    it('renders in Columbus View geographic', function() {
        var layerCollection = cb.getImageryLayers();
        layerCollection.removeAll();
        layerCollection.addImageryProvider(new SingleTileImageryProvider({url : 'Data/Images/Red16x16.png'}));

<<<<<<< HEAD
        frameState.mode = SceneMode.COLUMBUS_VIEW;
        frameState.scene2D.projection = new GeographicProjection(Ellipsoid.WGS84);
        frameState.camera.viewExtentColumbusView(new Extent(0.0001, 0.0001, 0.0030, 0.0030), frameState.scene2D.projection);
=======
            frameState.mode = SceneMode.COLUMBUS_VIEW;
            frameState.scene2D.projection = new GeographicProjection(Ellipsoid.WGS84);
            frameState.camera.controller.update(frameState);
            frameState.camera.controller.viewExtent(new Extent(0.0001, 0.0001, 0.0030, 0.0030), frameState.scene2D.projection);
>>>>>>> 4a0734ad

        updateUntilDone(cb);

        runs(function() {
            expect(render(context, frameState, cb)).toBeGreaterThan(0);
        });
    });

    it('renders in Columbus View web mercator', function() {
        var layerCollection = cb.getImageryLayers();
        layerCollection.removeAll();
        layerCollection.addImageryProvider(new SingleTileImageryProvider({url : 'Data/Images/Red16x16.png'}));

        frameState.mode = SceneMode.COLUMBUS_VIEW;
        frameState.scene2D.projection = new WebMercatorProjection(Ellipsoid.WGS84);
        frameState.camera.viewExtentColumbusView(new Extent(0.0001, 0.0001, 0.0030, 0.0030), frameState.scene2D.projection);

        updateUntilDone(cb);

        runs(function() {
            expect(render(context, frameState, cb)).toBeGreaterThan(0);
        });
    });

    it('renders in 3D', function() {
        var layerCollection = cb.getImageryLayers();
        layerCollection.removeAll();
        layerCollection.addImageryProvider(new SingleTileImageryProvider({url : 'Data/Images/Red16x16.png'}));

        frameState.camera.viewExtent(new Extent(0.0001, 0.0001, 0.0025, 0.0025), Ellipsoid.WGS84);

        updateUntilDone(cb);

        runs(function() {
            expect(render(context, frameState, cb)).toBeGreaterThan(0);
        });
    });

    it('renders in 3D and then Columbus View', function() {
        var layerCollection = cb.getImageryLayers();
        layerCollection.removeAll();
        layerCollection.addImageryProvider(new SingleTileImageryProvider({url : 'Data/Images/Red16x16.png'}));

        frameState.camera.viewExtent(new Extent(0.0001, 0.0001, 0.0025, 0.0025), Ellipsoid.WGS84);

        updateUntilDone(cb);

        runs(function() {
            expect(render(context, frameState, cb)).toBeGreaterThan(0);

            frameState.mode = SceneMode.COLUMBUS_VIEW;
            frameState.scene2D.projection = new WebMercatorProjection(Ellipsoid.WGS84);
<<<<<<< HEAD
            frameState.camera.viewExtentColumbusView(new Extent(0.0001, 0.0001, 0.0030, 0.0030), frameState.scene2D.projection);
        });
=======
            frameState.camera.controller.update(frameState);
            frameState.camera.controller.viewExtent(new Extent(0.0001, 0.0001, 0.0030, 0.0030), frameState.scene2D.projection);
>>>>>>> 4a0734ad

        updateUntilDone(cb);

        runs(function() {
            expect(render(context, frameState, cb)).toBeGreaterThan(0);
        });
    });

    it('renders even if imagery root tiles fail to load', function() {
        var layerCollection = cb.getImageryLayers();
        layerCollection.removeAll();

<<<<<<< HEAD
        var providerWithInvalidRootTiles = new WebMapServiceImageryProvider({
            url : '/invalid',
            layers : 'invalid'
        });
=======
            frameState.camera.controller.viewExtent(new Extent(0.0001, 0.0001, 0.0025, 0.0025), Ellipsoid.WGS84);
>>>>>>> 4a0734ad

        layerCollection.addImageryProvider(providerWithInvalidRootTiles);

        frameState.camera.viewExtent(new Extent(0.0001, 0.0001, 0.0025, 0.0025), Ellipsoid.WGS84);

        updateUntilDone(cb);

        runs(function() {
            expect(render(context, frameState, cb)).toBeGreaterThan(0);
        });
    });

    it('passes layer adjustment values as uniforms', function() {
        var layerCollection = cb.getImageryLayers();
        layerCollection.removeAll();
        var layer = layerCollection.addImageryProvider(new SingleTileImageryProvider({url : 'Data/Images/Red16x16.png'}));

<<<<<<< HEAD
        layer.alpha = 0.123;
        layer.brightness = 0.456;
        layer.contrast = 0.654;
        layer.gamma = 0.321;
=======
            frameState.camera.controller.viewExtent(new Extent(0.0001, 0.0001, 0.0025, 0.0025), Ellipsoid.WGS84);
>>>>>>> 4a0734ad

        frameState.camera.viewExtent(new Extent(0.0001, 0.0001, 0.0025, 0.0025), Ellipsoid.WGS84);

        updateUntilDone(cb);

<<<<<<< HEAD
        runs(function() {
            var commandLists = [];
            expect(render(context, frameState, cb, commandLists)).toBeGreaterThan(0);
=======
                frameState.mode = SceneMode.COLUMBUS_VIEW;
                frameState.scene2D.projection = new WebMercatorProjection(Ellipsoid.WGS84);
                frameState.camera.controller.update(frameState);
                frameState.camera.controller.viewExtent(new Extent(0.0001, 0.0001, 0.0030, 0.0030), frameState.scene2D.projection);
            });
>>>>>>> 4a0734ad

            var tileCommandCount = 0;

            for (var i = 0; i < commandLists.length; ++i) {
                var commandList = commandLists[i].colorList;
                var commandListLength = commandList.length;
                for (var j = 0; j < commandListLength; ++j) {
                    var command = commandList[j];

                    var uniforms = command.uniformMap;
                    if (typeof uniforms === 'undefined' || typeof uniforms.u_dayTextureAlpha === 'undefined') {
                        continue;
                    }

                    ++tileCommandCount;

                    expect(uniforms.u_dayTextureAlpha()).toEqual([0.123]);
                    expect(uniforms.u_dayTextureBrightness()).toEqual([0.456]);
                    expect(uniforms.u_dayTextureContrast()).toEqual([0.654]);
                    expect(uniforms.u_dayTextureOneOverGamma()).toEqual([1.0/0.321]);
                }
            }

            expect(tileCommandCount).toBeGreaterThan(0);
        });
    });

    it('passes functional layer adjustment values as uniforms', function() {
        var layerCollection = cb.getImageryLayers();
        layerCollection.removeAll();
        var layer = layerCollection.addImageryProvider(new SingleTileImageryProvider({url : 'Data/Images/Red16x16.png'}));

        function createFunction(value) {
            return function(functionFrameState, functionLayer, x, y, level) {
                expect(functionFrameState).toBe(frameState);
                expect(functionLayer).toBe(layer);
                expect(typeof x).toBe('number');
                expect(typeof y).toBe('number');
                expect(typeof level).toBe('number');
                return value;
            };
        }

        layer.alpha = createFunction(0.123);
        layer.brightness = createFunction(0.456);
        layer.contrast = createFunction(0.654);
        layer.gamma = createFunction(0.321);

        frameState.camera.viewExtent(new Extent(0.0001, 0.0001, 0.0025, 0.0025), Ellipsoid.WGS84);

<<<<<<< HEAD
        updateUntilDone(cb);
=======
            frameState.camera.controller.viewExtent(new Extent(0.0001, 0.0001, 0.0025, 0.0025), Ellipsoid.WGS84);
>>>>>>> 4a0734ad

        runs(function() {
            var commandLists = [];
            expect(render(context, frameState, cb, commandLists)).toBeGreaterThan(0);

            var tileCommandCount = 0;

            for (var i = 0; i < commandLists.length; ++i) {
                var commandList = commandLists[i].colorList;
                var commandListLength = commandList.length;
                for (var j = 0; j < commandListLength; ++j) {
                    var command = commandList[j];

                    var uniforms = command.uniformMap;
                    if (typeof uniforms === 'undefined' || typeof uniforms.u_dayTextureAlpha === 'undefined') {
                        continue;
                    }

                    ++tileCommandCount;

                    expect(uniforms.u_dayTextureAlpha()).toEqual([0.123]);
                    expect(uniforms.u_dayTextureBrightness()).toEqual([0.456]);
                    expect(uniforms.u_dayTextureContrast()).toEqual([0.654]);
                    expect(uniforms.u_dayTextureOneOverGamma()).toEqual([1.0/0.321]);
                }
            }

            expect(tileCommandCount).toBeGreaterThan(0);
        });
    });
});<|MERGE_RESOLUTION|>--- conflicted
+++ resolved
@@ -286,16 +286,10 @@
         layerCollection.removeAll();
         layerCollection.addImageryProvider(new SingleTileImageryProvider({url : 'Data/Images/Red16x16.png'}));
 
-<<<<<<< HEAD
         frameState.mode = SceneMode.COLUMBUS_VIEW;
         frameState.scene2D.projection = new GeographicProjection(Ellipsoid.WGS84);
-        frameState.camera.viewExtentColumbusView(new Extent(0.0001, 0.0001, 0.0030, 0.0030), frameState.scene2D.projection);
-=======
-            frameState.mode = SceneMode.COLUMBUS_VIEW;
-            frameState.scene2D.projection = new GeographicProjection(Ellipsoid.WGS84);
-            frameState.camera.controller.update(frameState);
-            frameState.camera.controller.viewExtent(new Extent(0.0001, 0.0001, 0.0030, 0.0030), frameState.scene2D.projection);
->>>>>>> 4a0734ad
+        frameState.camera.controller.update(frameState);
+        frameState.camera.controller.viewExtent(new Extent(0.0001, 0.0001, 0.0030, 0.0030), frameState.scene2D.projection);
 
         updateUntilDone(cb);
 
@@ -348,13 +342,9 @@
 
             frameState.mode = SceneMode.COLUMBUS_VIEW;
             frameState.scene2D.projection = new WebMercatorProjection(Ellipsoid.WGS84);
-<<<<<<< HEAD
-            frameState.camera.viewExtentColumbusView(new Extent(0.0001, 0.0001, 0.0030, 0.0030), frameState.scene2D.projection);
-        });
-=======
             frameState.camera.controller.update(frameState);
             frameState.camera.controller.viewExtent(new Extent(0.0001, 0.0001, 0.0030, 0.0030), frameState.scene2D.projection);
->>>>>>> 4a0734ad
+        });
 
         updateUntilDone(cb);
 
@@ -367,14 +357,12 @@
         var layerCollection = cb.getImageryLayers();
         layerCollection.removeAll();
 
-<<<<<<< HEAD
         var providerWithInvalidRootTiles = new WebMapServiceImageryProvider({
             url : '/invalid',
             layers : 'invalid'
         });
-=======
-            frameState.camera.controller.viewExtent(new Extent(0.0001, 0.0001, 0.0025, 0.0025), Ellipsoid.WGS84);
->>>>>>> 4a0734ad
+
+        frameState.camera.controller.viewExtent(new Extent(0.0001, 0.0001, 0.0025, 0.0025), Ellipsoid.WGS84);
 
         layerCollection.addImageryProvider(providerWithInvalidRootTiles);
 
@@ -392,30 +380,18 @@
         layerCollection.removeAll();
         var layer = layerCollection.addImageryProvider(new SingleTileImageryProvider({url : 'Data/Images/Red16x16.png'}));
 
-<<<<<<< HEAD
         layer.alpha = 0.123;
         layer.brightness = 0.456;
         layer.contrast = 0.654;
         layer.gamma = 0.321;
-=======
-            frameState.camera.controller.viewExtent(new Extent(0.0001, 0.0001, 0.0025, 0.0025), Ellipsoid.WGS84);
->>>>>>> 4a0734ad
-
-        frameState.camera.viewExtent(new Extent(0.0001, 0.0001, 0.0025, 0.0025), Ellipsoid.WGS84);
-
-        updateUntilDone(cb);
-
-<<<<<<< HEAD
+
+        frameState.camera.controller.viewExtent(new Extent(0.0001, 0.0001, 0.0025, 0.0025), Ellipsoid.WGS84);
+
+        updateUntilDone(cb);
+
         runs(function() {
             var commandLists = [];
             expect(render(context, frameState, cb, commandLists)).toBeGreaterThan(0);
-=======
-                frameState.mode = SceneMode.COLUMBUS_VIEW;
-                frameState.scene2D.projection = new WebMercatorProjection(Ellipsoid.WGS84);
-                frameState.camera.controller.update(frameState);
-                frameState.camera.controller.viewExtent(new Extent(0.0001, 0.0001, 0.0030, 0.0030), frameState.scene2D.projection);
-            });
->>>>>>> 4a0734ad
 
             var tileCommandCount = 0;
 
@@ -466,11 +442,7 @@
 
         frameState.camera.viewExtent(new Extent(0.0001, 0.0001, 0.0025, 0.0025), Ellipsoid.WGS84);
 
-<<<<<<< HEAD
-        updateUntilDone(cb);
-=======
-            frameState.camera.controller.viewExtent(new Extent(0.0001, 0.0001, 0.0025, 0.0025), Ellipsoid.WGS84);
->>>>>>> 4a0734ad
+        updateUntilDone(cb);
 
         runs(function() {
             var commandLists = [];
