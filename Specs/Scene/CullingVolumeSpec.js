/*global defineSuite*/
defineSuite([
        'Scene/CullingVolume',
        'Core/AxisAlignedBoundingBox',
        'Core/BoundingSphere',
        'Core/Cartesian3',
        'Core/Intersect',
        'Scene/PerspectiveFrustum'
    ], function(
        CullingVolume,
        AxisAlignedBoundingBox,
        BoundingSphere,
        Cartesian3,
        Intersect,
        PerspectiveFrustum) {
    'use strict';

    var cullingVolume;

    beforeEach(function() {
        var frustum = new PerspectiveFrustum();
        frustum.near = 1.0;
        frustum.far = 2.0;
        frustum.fov = (Math.PI) / 3;
        frustum.aspectRatio = 1.0;
        cullingVolume = frustum.computeCullingVolume(new Cartesian3(), Cartesian3.negate(Cartesian3.UNIT_Z, new Cartesian3()), Cartesian3.UNIT_Y);
    });

    it('computeVisibility throws without a bounding volume', function() {
        expect(function() {
            return new CullingVolume().computeVisibility();
        }).toThrowDeveloperError();
    });

    it('computeVisibilityWithPlaneMask throws without a bounding volume', function() {
        expect(function() {
            return new CullingVolume().computeVisibilityWithPlaneMask(undefined, CullingVolume.MASK_INDETERMINATE);
        }).toThrowDeveloperError();
    });

    it('computeVisibilityWithPlaneMask throws without a parent plane mask', function() {
        expect(function() {
            return new CullingVolume().computeVisibilityWithPlaneMask(new BoundingSphere(), undefined);
        }).toThrowDeveloperError();
    });

    function testWithAndWithoutPlaneMask(culling, bound, intersect) {
        expect(culling.computeVisibility(bound)).toEqual(intersect);

        var mask = culling.computeVisibilityWithPlaneMask(bound, CullingVolume.MASK_INDETERMINATE);
        if (intersect === Intersect.INSIDE) {
            expect(mask).toEqual(CullingVolume.MASK_INSIDE);
        } else if (intersect === Intersect.OUTSIDE) {
            expect(mask).toEqual(CullingVolume.MASK_OUTSIDE);
        } else {
            expect(mask).not.toEqual(CullingVolume.MASK_INSIDE);
            expect(mask).not.toEqual(CullingVolume.MASK_OUTSIDE);
        }
        expect(culling.computeVisibilityWithPlaneMask(bound, mask)).toEqual(mask);
    }

    describe('box intersections', function() {

        it('can contain an axis aligned bounding box', function() {
            var box1 = AxisAlignedBoundingBox.fromPoints([
                new Cartesian3(-0.5, 0, -1.25),
                new Cartesian3(0.5, 0, -1.25),
                new Cartesian3(-0.5, 0, -1.75),
                new Cartesian3(0.5, 0, -1.75)
            ]);
            testWithAndWithoutPlaneMask(cullingVolume, box1, Intersect.INSIDE);
        });

        describe('can partially contain an axis aligned bounding box', function() {

            it('on the far plane', function() {
                var box2 = AxisAlignedBoundingBox.fromPoints([
                    new Cartesian3(-0.5, 0, -1.5),
                    new Cartesian3(0.5, 0, -1.5),
                    new Cartesian3(-0.5, 0, -2.5),
                    new Cartesian3(0.5, 0, -2.5)
                ]);
                testWithAndWithoutPlaneMask(cullingVolume, box2, Intersect.INTERSECTING);
            });

            it('on the near plane', function() {
                var box3 = AxisAlignedBoundingBox.fromPoints([
                    new Cartesian3(-0.5, 0, -0.5),
                    new Cartesian3(0.5, 0, -0.5),
                    new Cartesian3(-0.5, 0, -1.5),
                    new Cartesian3(0.5, 0, -1.5)
                ]);
                testWithAndWithoutPlaneMask(cullingVolume, box3, Intersect.INTERSECTING);
            });

            it('on the left plane', function() {
                var box4 = AxisAlignedBoundingBox.fromPoints([
                    new Cartesian3(-1.5, 0, -1.25),
                    new Cartesian3(0, 0, -1.25),
                    new Cartesian3(-1.5, 0, -1.5),
                    new Cartesian3(0, 0, -1.5)
                ]);
                testWithAndWithoutPlaneMask(cullingVolume, box4, Intersect.INTERSECTING);
            });

            it('on the right plane', function() {
                var box5 = AxisAlignedBoundingBox.fromPoints([
                    new Cartesian3(0, 0, -1.25),
                    new Cartesian3(1.5, 0, -1.25),
                    new Cartesian3(0, 0, -1.5),
                    new Cartesian3(1.5, 0, -1.5)
                ]);
                testWithAndWithoutPlaneMask(cullingVolume, box5, Intersect.INTERSECTING);
            });

            it('on the top plane', function() {
                var box6 = AxisAlignedBoundingBox.fromPoints([
                    new Cartesian3(-0.5, 0, -1.25),
                    new Cartesian3(0.5, 0, -1.25),
                    new Cartesian3(-0.5, 2.0, -1.75),
                    new Cartesian3(0.5, 2.0, -1.75)
                ]);
                testWithAndWithoutPlaneMask(cullingVolume, box6, Intersect.INTERSECTING);
            });

            it('on the bottom plane', function() {
                var box7 = AxisAlignedBoundingBox.fromPoints([
                    new Cartesian3(-0.5, -2.0, -1.25),
                    new Cartesian3(0.5, 0, -1.25),
                    new Cartesian3(-0.5, -2.0, -1.5),
                    new Cartesian3(0.5, 0, -1.5)
                ]);
                testWithAndWithoutPlaneMask(cullingVolume, box7, Intersect.INTERSECTING);
            });
        });

        describe('can not contain an axis aligned bounding box', function() {

            it('past the far plane', function() {
                var box8 = AxisAlignedBoundingBox.fromPoints([
                    new Cartesian3(-0.5, 0, -2.25),
                    new Cartesian3(0.5, 0, -2.25),
                    new Cartesian3(-0.5, 0, -2.75),
                    new Cartesian3(0.5, 0, -2.75)
                ]);
                testWithAndWithoutPlaneMask(cullingVolume, box8, Intersect.OUTSIDE);
            });

            it('before the near plane', function() {
                var box9 = AxisAlignedBoundingBox.fromPoints([
                    new Cartesian3(-0.5, 0, -0.25),
                    new Cartesian3(0.5, 0, -0.25),
                    new Cartesian3(-0.5, 0, -0.75),
                    new Cartesian3(0.5, 0, -0.75)
                ]);
                testWithAndWithoutPlaneMask(cullingVolume, box9, Intersect.OUTSIDE);
            });

            it('past the left plane', function() {
                var box10 = AxisAlignedBoundingBox.fromPoints([
                    new Cartesian3(-5, 0, -1.25),
                    new Cartesian3(-3, 0, -1.25),
                    new Cartesian3(-5, 0, -1.75),
                    new Cartesian3(-3, 0, -1.75)
                ]);
                testWithAndWithoutPlaneMask(cullingVolume, box10, Intersect.OUTSIDE);
            });

            it('past the right plane', function() {
                var box11 = AxisAlignedBoundingBox.fromPoints([
                    new Cartesian3(3, 0, -1.25),
                    new Cartesian3(5, 0, -1.25),
                    new Cartesian3(3, 0, -1.75),
                    new Cartesian3(5, 0, -1.75)
                ]);
                testWithAndWithoutPlaneMask(cullingVolume, box11, Intersect.OUTSIDE);
            });

            it('past the top plane', function() {
                var box12 = AxisAlignedBoundingBox.fromPoints([
                    new Cartesian3(-0.5, 3, -1.25),
                    new Cartesian3(0.5, 3, -1.25),
                    new Cartesian3(-0.5, 5, -1.75),
                    new Cartesian3(0.5, 5, -1.75)
                ]);
                testWithAndWithoutPlaneMask(cullingVolume, box12, Intersect.OUTSIDE);
            });

            it('past the bottom plane', function() {
                var box13 = AxisAlignedBoundingBox.fromPoints([
                    new Cartesian3(-0.5, -3, -1.25),
                    new Cartesian3(0.5, -3, -1.25),
                    new Cartesian3(-0.5, -5, -1.75),
                    new Cartesian3(0.5, -5, -1.75)
                ]);
                testWithAndWithoutPlaneMask(cullingVolume, box13, Intersect.OUTSIDE);
            });

        });
    });

    describe('sphere intersection', function() {

        it('can contain a sphere', function() {
            var sphere1 = BoundingSphere.fromPoints([new Cartesian3(0, 0, -1.25), new Cartesian3(0, 0, -1.75)]);
            testWithAndWithoutPlaneMask(cullingVolume, sphere1, Intersect.INSIDE);
        });

        describe('can partially contain a sphere', function() {

            it('on the far plane', function() {
                var sphere2 = BoundingSphere.fromPoints([new Cartesian3(0, 0, -1.5), new Cartesian3(0, 0, -2.5)]);
                testWithAndWithoutPlaneMask(cullingVolume, sphere2, Intersect.INTERSECTING);
            });

            it('on the near plane', function() {
                var sphere3 = BoundingSphere.fromPoints([new Cartesian3(0, 0, -0.5), new Cartesian3(0, 0, -1.5)]);
                testWithAndWithoutPlaneMask(cullingVolume, sphere3, Intersect.INTERSECTING);
            });

            it('on the left plane', function() {
                var sphere4 = BoundingSphere.fromPoints([new Cartesian3(-1.0, 0, -1.5), new Cartesian3(0, 0, -1.5)]);
                testWithAndWithoutPlaneMask(cullingVolume, sphere4, Intersect.INTERSECTING);
            });

            it('on the right plane', function() {
                var sphere5 = BoundingSphere.fromPoints([new Cartesian3(0, 0, -1.5), new Cartesian3(1.0, 0, -1.5)]);
                testWithAndWithoutPlaneMask(cullingVolume, sphere5, Intersect.INTERSECTING);
            });

            it('on the top plane', function() {
                var sphere6 = BoundingSphere.fromPoints([new Cartesian3(0, 0, -1.5), new Cartesian3(0, 2.0, -1.5)]);
                testWithAndWithoutPlaneMask(cullingVolume, sphere6, Intersect.INTERSECTING);
            });

            it('on the bottom plane', function() {
                var sphere7 = BoundingSphere.fromPoints([new Cartesian3(0, -2.0, -1.5), new Cartesian3(0, 0, -1.5)]);
                testWithAndWithoutPlaneMask(cullingVolume, sphere7, Intersect.INTERSECTING);
            });
        });

        describe('can not contain a sphere', function() {

            it('past the far plane', function() {
                var sphere8 = BoundingSphere.fromPoints([new Cartesian3(0, 0, -2.25), new Cartesian3(0, 0, -2.75)]);
                testWithAndWithoutPlaneMask(cullingVolume, sphere8, Intersect.OUTSIDE);
            });

            it('before the near plane', function() {
                var sphere9 = BoundingSphere.fromPoints([new Cartesian3(0, 0, -0.25), new Cartesian3(0, 0, -0.5)]);
                testWithAndWithoutPlaneMask(cullingVolume, sphere9, Intersect.OUTSIDE);
            });

            it('past the left plane', function() {
                var sphere10 = BoundingSphere.fromPoints([new Cartesian3(-5, 0, -1.25), new Cartesian3(-4.5, 0, -1.75)]);
                testWithAndWithoutPlaneMask(cullingVolume, sphere10, Intersect.OUTSIDE);
            });

            it('past the right plane', function() {
                var sphere11 = BoundingSphere.fromPoints([new Cartesian3(4.5, 0, -1.25), new Cartesian3(5, 0, -1.75)]);
                testWithAndWithoutPlaneMask(cullingVolume, sphere11, Intersect.OUTSIDE);
            });

            it('past the top plane', function() {
                var sphere12 = BoundingSphere.fromPoints([new Cartesian3(-0.5, 4.5, -1.25), new Cartesian3(-0.5, 5, -1.25)]);
                testWithAndWithoutPlaneMask(cullingVolume, sphere12, Intersect.OUTSIDE);
            });

            it('past the bottom plane', function() {
                var sphere13 = BoundingSphere.fromPoints([new Cartesian3(-0.5, -4.5, -1.25), new Cartesian3(-0.5, -5, -1.25)]);
                testWithAndWithoutPlaneMask(cullingVolume, sphere13, Intersect.OUTSIDE);
            });
        });
    });

    describe('construct from bounding sphere', function() {
        var boundingSphereCullingVolume = new BoundingSphere(new Cartesian3(1000.0, 2000.0, 3000.0), 100.0);
        var cullingVolume = CullingVolume.fromBoundingSphere(boundingSphereCullingVolume);

<<<<<<< HEAD
        it('throws without a boundingSphere', function() {
            expect(function() {
                CullingVolume.fromBoundingSphere(undefined);
            }).toThrowDeveloperError();
        });

=======
>>>>>>> dfad5fac
        it('can contain a volume', function() {
            var sphere1 = BoundingSphere.clone(boundingSphereCullingVolume);
            sphere1.radius *= 0.5;
            testWithAndWithoutPlaneMask(cullingVolume, sphere1, Intersect.INSIDE);
        });

        describe('can partially contain a volume', function() {

            it('on the far plane', function() {
                var offset = new Cartesian3(0.0, 0.0, boundingSphereCullingVolume.radius * 1.5);
                var center = Cartesian3.add(boundingSphereCullingVolume.center, offset, new Cartesian3());
                var radius = boundingSphereCullingVolume.radius * 0.5;
                var sphere2 = new BoundingSphere(center, radius);

                testWithAndWithoutPlaneMask(cullingVolume, sphere2, Intersect.INTERSECTING);
            });

            it('on the near plane', function() {
                var offset = new Cartesian3(0.0, 0.0, -boundingSphereCullingVolume.radius * 1.5);
                var center = Cartesian3.add(boundingSphereCullingVolume.center, offset, new Cartesian3());
                var radius = boundingSphereCullingVolume.radius * 0.5;
                var sphere3 = new BoundingSphere(center, radius);

                testWithAndWithoutPlaneMask(cullingVolume, sphere3, Intersect.INTERSECTING);
            });

            it('on the left plane', function() {
                var offset = new Cartesian3(-boundingSphereCullingVolume.radius * 1.5, 0.0, 0.0);
                var center = Cartesian3.add(boundingSphereCullingVolume.center, offset, new Cartesian3());
                var radius = boundingSphereCullingVolume.radius * 0.5;
                var sphere4 = new BoundingSphere(center, radius);

                testWithAndWithoutPlaneMask(cullingVolume, sphere4, Intersect.INTERSECTING);
            });

            it('on the right plane', function() {
                var offset = new Cartesian3(boundingSphereCullingVolume.radius * 1.5, 0.0, 0.0);
                var center = Cartesian3.add(boundingSphereCullingVolume.center, offset, new Cartesian3());
                var radius = boundingSphereCullingVolume.radius * 0.5;
                var sphere5 = new BoundingSphere(center, radius);

                testWithAndWithoutPlaneMask(cullingVolume, sphere5, Intersect.INTERSECTING);
            });

            it('on the top plane', function() {
                var offset = new Cartesian3(0.0, boundingSphereCullingVolume.radius * 1.5, 0.0);
                var center = Cartesian3.add(boundingSphereCullingVolume.center, offset, new Cartesian3());
                var radius = boundingSphereCullingVolume.radius * 0.5;
                var sphere6 = new BoundingSphere(center, radius);

                testWithAndWithoutPlaneMask(cullingVolume, sphere6, Intersect.INTERSECTING);
            });

            it('on the bottom plane', function() {
                var offset = new Cartesian3(0.0, -boundingSphereCullingVolume.radius * 1.5, 0.0);
                var center = Cartesian3.add(boundingSphereCullingVolume.center, offset, new Cartesian3());
                var radius = boundingSphereCullingVolume.radius * 0.5;
                var sphere7 = new BoundingSphere(center, radius);

                testWithAndWithoutPlaneMask(cullingVolume, sphere7, Intersect.INTERSECTING);
            });
        });

        describe('can not contain a volume', function() {

            it('past the far plane', function() {
                var offset = new Cartesian3(0.0, 0.0, boundingSphereCullingVolume.radius * 2.0);
                var center = Cartesian3.add(boundingSphereCullingVolume.center, offset, new Cartesian3());
                var radius = boundingSphereCullingVolume.radius * 0.5;
                var sphere8 = new BoundingSphere(center, radius);

                testWithAndWithoutPlaneMask(cullingVolume, sphere8, Intersect.OUTSIDE);
            });

            it('before the near plane', function() {
                var offset = new Cartesian3(0.0, 0.0, -boundingSphereCullingVolume.radius * 2.0);
                var center = Cartesian3.add(boundingSphereCullingVolume.center, offset, new Cartesian3());
                var radius = boundingSphereCullingVolume.radius * 0.5;
                var sphere9 = new BoundingSphere(center, radius);

                testWithAndWithoutPlaneMask(cullingVolume, sphere9, Intersect.OUTSIDE);
            });

            it('past the left plane', function() {
                var offset = new Cartesian3(-boundingSphereCullingVolume.radius * 2.0, 0.0, 0.0);
                var center = Cartesian3.add(boundingSphereCullingVolume.center, offset, new Cartesian3());
                var radius = boundingSphereCullingVolume.radius * 0.5;
                var sphere10 = new BoundingSphere(center, radius);

                testWithAndWithoutPlaneMask(cullingVolume, sphere10, Intersect.OUTSIDE);
            });

            it('past the right plane', function() {
                var offset = new Cartesian3(boundingSphereCullingVolume.radius * 2.0, 0.0, 0.0);
                var center = Cartesian3.add(boundingSphereCullingVolume.center, offset, new Cartesian3());
                var radius = boundingSphereCullingVolume.radius * 0.5;
                var sphere11 = new BoundingSphere(center, radius);

                testWithAndWithoutPlaneMask(cullingVolume, sphere11, Intersect.OUTSIDE);
            });

            it('past the top plane', function() {
                var offset = new Cartesian3(0.0, boundingSphereCullingVolume.radius * 2.0, 0.0);
                var center = Cartesian3.add(boundingSphereCullingVolume.center, offset, new Cartesian3());
                var radius = boundingSphereCullingVolume.radius * 0.5;
                var sphere12 = new BoundingSphere(center, radius);

                testWithAndWithoutPlaneMask(cullingVolume, sphere12, Intersect.OUTSIDE);
            });

            it('past the bottom plane', function() {
                var offset = new Cartesian3(0.0, -boundingSphereCullingVolume.radius * 2.0, 0.0);
                var center = Cartesian3.add(boundingSphereCullingVolume.center, offset, new Cartesian3());
                var radius = boundingSphereCullingVolume.radius * 0.5;
                var sphere13 = new BoundingSphere(center, radius);

                testWithAndWithoutPlaneMask(cullingVolume, sphere13, Intersect.OUTSIDE);
            });
        });
    });
});<|MERGE_RESOLUTION|>--- conflicted
+++ resolved
@@ -277,15 +277,12 @@
         var boundingSphereCullingVolume = new BoundingSphere(new Cartesian3(1000.0, 2000.0, 3000.0), 100.0);
         var cullingVolume = CullingVolume.fromBoundingSphere(boundingSphereCullingVolume);
 
-<<<<<<< HEAD
         it('throws without a boundingSphere', function() {
             expect(function() {
                 CullingVolume.fromBoundingSphere(undefined);
             }).toThrowDeveloperError();
         });
 
-=======
->>>>>>> dfad5fac
         it('can contain a volume', function() {
             var sphere1 = BoundingSphere.clone(boundingSphereCullingVolume);
             sphere1.radius *= 0.5;
