--- conflicted
+++ resolved
@@ -6,13 +6,8 @@
         '../Core/DeveloperError',
         '../Core/RuntimeError',
         './AutomaticUniforms',
-<<<<<<< HEAD
-        './getUniform',
+        './createUniform',
         './getUniformArray'
-=======
-        './createUniform',
-        './UniformArray'
->>>>>>> 02742c25
     ], function(
         defined,
         defineProperties,
@@ -20,13 +15,8 @@
         DeveloperError,
         RuntimeError,
         AutomaticUniforms,
-<<<<<<< HEAD
-        getUniform,
+        createUniform,
         getUniformArray) {
-=======
-        createUniform,
-        UniformArray) {
->>>>>>> 02742c25
     "use strict";
     /*global console*/
 
