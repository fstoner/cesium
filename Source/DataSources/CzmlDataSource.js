/*global define*/
define([
        '../Core/Cartesian2',
        '../Core/Cartesian3',
        '../Core/Cartographic',
        '../Core/ClockRange',
        '../Core/ClockStep',
        '../Core/Color',
        '../Core/CornerType',
        '../Core/createGuid',
        '../Core/defaultValue',
        '../Core/defined',
        '../Core/defineProperties',
        '../Core/DeveloperError',
        '../Core/Ellipsoid',
        '../Core/Event',
        '../Core/ExtrapolationType',
        '../Core/getAbsoluteUri',
        '../Core/getFilenameFromUri',
        '../Core/HermitePolynomialApproximation',
        '../Core/isArray',
        '../Core/Iso8601',
        '../Core/JulianDate',
        '../Core/LagrangePolynomialApproximation',
        '../Core/LinearApproximation',
        '../Core/loadJson',
        '../Core/Math',
        '../Core/Quaternion',
        '../Core/Rectangle',
        '../Core/ReferenceFrame',
        '../Core/RuntimeError',
        '../Core/Spherical',
        '../Core/TimeInterval',
        '../Core/TimeIntervalCollection',
        '../Scene/HeightReference',
        '../Scene/HorizontalOrigin',
        '../Scene/LabelStyle',
        '../Scene/VerticalOrigin',
        '../ThirdParty/Uri',
        '../ThirdParty/when',
        './BillboardGraphics',
        './BoxGraphics',
        './ColorMaterialProperty',
        './CompositeMaterialProperty',
        './CompositePositionProperty',
        './CompositeProperty',
        './ConstantPositionProperty',
        './ConstantProperty',
        './CorridorGraphics',
        './CylinderGraphics',
        './DataSource',
        './DataSourceClock',
        './EllipseGraphics',
        './EllipsoidGraphics',
        './EntityCollection',
        './GridMaterialProperty',
        './ImageMaterialProperty',
        './LabelGraphics',
        './ModelGraphics',
        './NodeTransformationProperty',
        './PathGraphics',
        './PointGraphics',
        './PolygonGraphics',
        './PolylineArrowMaterialProperty',
        './PolylineGlowMaterialProperty',
        './PolylineGraphics',
        './PolylineOutlineMaterialProperty',
        './PositionPropertyArray',
        './PropertyBag',
        './RectangleGraphics',
        './ReferenceProperty',
        './Rotation',
        './SampledPositionProperty',
        './SampledProperty',
        './StripeMaterialProperty',
        './StripeOrientation',
        './TimeIntervalCollectionPositionProperty',
        './TimeIntervalCollectionProperty',
        './WallGraphics'
    ], function(
        Cartesian2,
        Cartesian3,
        Cartographic,
        ClockRange,
        ClockStep,
        Color,
        CornerType,
        createGuid,
        defaultValue,
        defined,
        defineProperties,
        DeveloperError,
        Ellipsoid,
        Event,
        ExtrapolationType,
        getAbsoluteUri,
        getFilenameFromUri,
        HermitePolynomialApproximation,
        isArray,
        Iso8601,
        JulianDate,
        LagrangePolynomialApproximation,
        LinearApproximation,
        loadJson,
        CesiumMath,
        Quaternion,
        Rectangle,
        ReferenceFrame,
        RuntimeError,
        Spherical,
        TimeInterval,
        TimeIntervalCollection,
        HeightReference,
        HorizontalOrigin,
        LabelStyle,
        VerticalOrigin,
        Uri,
        when,
        BillboardGraphics,
        BoxGraphics,
        ColorMaterialProperty,
        CompositeMaterialProperty,
        CompositePositionProperty,
        CompositeProperty,
        ConstantPositionProperty,
        ConstantProperty,
        CorridorGraphics,
        CylinderGraphics,
        DataSource,
        DataSourceClock,
        EllipseGraphics,
        EllipsoidGraphics,
        EntityCollection,
        GridMaterialProperty,
        ImageMaterialProperty,
        LabelGraphics,
        ModelGraphics,
        NodeTransformationProperty,
        PathGraphics,
        PointGraphics,
        PolygonGraphics,
        PolylineArrowMaterialProperty,
        PolylineGlowMaterialProperty,
        PolylineGraphics,
        PolylineOutlineMaterialProperty,
        PositionPropertyArray,
        PropertyBag,
        RectangleGraphics,
        ReferenceProperty,
        Rotation,
        SampledPositionProperty,
        SampledProperty,
        StripeMaterialProperty,
        StripeOrientation,
        TimeIntervalCollectionPositionProperty,
        TimeIntervalCollectionProperty,
        WallGraphics) {
    'use strict';

    var currentId;

    function makeReference(collection, referenceString) {
        if (referenceString[0] === '#') {
            referenceString = currentId + referenceString;
        }
        return ReferenceProperty.fromString(collection, referenceString);
    }

    var scratchCartesian = new Cartesian3();
    var scratchSpherical = new Spherical();
    var scratchCartographic = new Cartographic();
    var scratchTimeInterval = new TimeInterval();

    function unwrapColorInterval(czmlInterval) {
        var rgbaf = czmlInterval.rgbaf;
        if (defined(rgbaf)) {
            return rgbaf;
        }

        var rgba = czmlInterval.rgba;
        if (!defined(rgba)) {
            return undefined;
        }

        if (rgba.length === Color.length) {
            return [Color.byteToFloat(rgba[0]), Color.byteToFloat(rgba[1]), Color.byteToFloat(rgba[2]), Color.byteToFloat(rgba[3])];
        }

        var len = rgba.length;
        rgbaf = new Array(len);
        for (var i = 0; i < len; i += 5) {
            rgbaf[i] = rgba[i];
            rgbaf[i + 1] = Color.byteToFloat(rgba[i + 1]);
            rgbaf[i + 2] = Color.byteToFloat(rgba[i + 2]);
            rgbaf[i + 3] = Color.byteToFloat(rgba[i + 3]);
            rgbaf[i + 4] = Color.byteToFloat(rgba[i + 4]);
        }
        return rgbaf;
    }

    function unwrapUriInterval(czmlInterval, sourceUri) {
        var result = defaultValue(czmlInterval.uri, czmlInterval);
        if (defined(sourceUri)) {
            result = getAbsoluteUri(result, getAbsoluteUri(sourceUri));
        }
        return result;
    }

    function unwrapRectangleInterval(czmlInterval) {
        var wsenDegrees = czmlInterval.wsenDegrees;
        if (defined(wsenDegrees)) {
            var length = wsenDegrees.length;
            for (var i = 0; i < length; i++) {
                wsenDegrees[i] = CesiumMath.toRadians(wsenDegrees[i]);
            }
            return wsenDegrees;
        }
        return czmlInterval.wsen;
    }

    function unwrapCartesianInterval(czmlInterval) {
        if (defined(czmlInterval.cartesian)) {
            return czmlInterval.cartesian;
        }

        if (defined(czmlInterval.cartesianVelocity)) {
            return czmlInterval.cartesianVelocity;
        }

        if (defined(czmlInterval.unitCartesian)) {
            return czmlInterval.unitCartesian;
        }

        var i;
        var len;
        var result;

        var unitSpherical = czmlInterval.unitSpherical;
        if (defined(unitSpherical)) {
            len = unitSpherical.length;
            if (len === 2) {
                scratchSpherical.clock = unitSpherical[0];
                scratchSpherical.cone = unitSpherical[1];
                Cartesian3.fromSpherical(scratchSpherical, scratchCartesian);
                result = [scratchCartesian.x, scratchCartesian.y, scratchCartesian.z];
            } else {
                var sphericalIt = 0;
                result = new Array((len / 3) * 4);
                for (i = 0; i < len; i += 4) {
                    result[i] = unitSpherical[sphericalIt++];

                    scratchSpherical.clock = unitSpherical[sphericalIt++];
                    scratchSpherical.cone = unitSpherical[sphericalIt++];
                    Cartesian3.fromSpherical(scratchSpherical, scratchCartesian);

                    result[i + 1] = scratchCartesian.x;
                    result[i + 2] = scratchCartesian.y;
                    result[i + 3] = scratchCartesian.z;
                }
            }
            return result;
        }

        var cartographic = czmlInterval.cartographicRadians;
        if (defined(cartographic)) {
            if (cartographic.length === 3) {
                scratchCartographic.longitude = cartographic[0];
                scratchCartographic.latitude = cartographic[1];
                scratchCartographic.height = cartographic[2];
                Ellipsoid.WGS84.cartographicToCartesian(scratchCartographic, scratchCartesian);
                result = [scratchCartesian.x, scratchCartesian.y, scratchCartesian.z];
            } else {
                len = cartographic.length;
                result = new Array(len);
                for (i = 0; i < len; i += 4) {
                    scratchCartographic.longitude = cartographic[i + 1];
                    scratchCartographic.latitude = cartographic[i + 2];
                    scratchCartographic.height = cartographic[i + 3];
                    Ellipsoid.WGS84.cartographicToCartesian(scratchCartographic, scratchCartesian);

                    result[i] = cartographic[i];
                    result[i + 1] = scratchCartesian.x;
                    result[i + 2] = scratchCartesian.y;
                    result[i + 3] = scratchCartesian.z;
                }
            }
            return result;
        }

        var cartographicDegrees = czmlInterval.cartographicDegrees;
        if (!defined(cartographicDegrees)) {
            throw new RuntimeError(JSON.stringify(czmlInterval) + ' is not a valid CZML interval.');
        }

        if (cartographicDegrees.length === 3) {
            scratchCartographic.longitude = CesiumMath.toRadians(cartographicDegrees[0]);
            scratchCartographic.latitude = CesiumMath.toRadians(cartographicDegrees[1]);
            scratchCartographic.height = cartographicDegrees[2];
            Ellipsoid.WGS84.cartographicToCartesian(scratchCartographic, scratchCartesian);
            result = [scratchCartesian.x, scratchCartesian.y, scratchCartesian.z];
        } else {
            len = cartographicDegrees.length;
            result = new Array(len);
            for (i = 0; i < len; i += 4) {
                scratchCartographic.longitude = CesiumMath.toRadians(cartographicDegrees[i + 1]);
                scratchCartographic.latitude = CesiumMath.toRadians(cartographicDegrees[i + 2]);
                scratchCartographic.height = cartographicDegrees[i + 3];
                Ellipsoid.WGS84.cartographicToCartesian(scratchCartographic, scratchCartesian);

                result[i] = cartographicDegrees[i];
                result[i + 1] = scratchCartesian.x;
                result[i + 2] = scratchCartesian.y;
                result[i + 3] = scratchCartesian.z;
            }
        }

        return result;
    }

    function normalizePackedQuaternionArray(array, startingIndex) {
        var x = array[startingIndex];
        var y = array[startingIndex + 1];
        var z = array[startingIndex + 2];
        var w = array[startingIndex + 3];

        var inverseMagnitude = 1.0 / Math.sqrt(x * x + y * y + z * z + w * w);
        array[startingIndex] = x * inverseMagnitude;
        array[startingIndex + 1] = y * inverseMagnitude;
        array[startingIndex + 2] = z * inverseMagnitude;
        array[startingIndex + 3] = w * inverseMagnitude;
    }

    function unwrapQuaternionInterval(czmlInterval) {
        var unitQuaternion = czmlInterval.unitQuaternion;
        if (defined(unitQuaternion)) {
            if (unitQuaternion.length === 4) {
                normalizePackedQuaternionArray(unitQuaternion, 0);
                return unitQuaternion;
            }

            for (var i = 1; i < unitQuaternion.length; i += 5) {
                normalizePackedQuaternionArray(unitQuaternion, i);
            }
        }
        return unitQuaternion;
    }

    function unwrapInterval(type, czmlInterval, sourceUri) {
        /*jshint sub:true*/
        switch (type) {
<<<<<<< HEAD
        case Boolean:
            return defaultValue(czmlInterval['boolean'], czmlInterval);
        case Cartesian2:
            return czmlInterval.cartesian2;
        case Cartesian3:
            return unwrapCartesianInterval(czmlInterval);
        case Color:
            return unwrapColorInterval(czmlInterval);
        case StripeOrientation:
            return StripeOrientation[defaultValue(czmlInterval.stripeOrientation, czmlInterval)];
        case HorizontalOrigin:
            return HorizontalOrigin[defaultValue(czmlInterval.horizontalOrigin, czmlInterval)];
        case HeightReference:
            return HeightReference[defaultValue(czmlInterval.heightReference, czmlInterval)];
        case Image:
            return unwrapUriInterval(czmlInterval, sourceUri);
        case JulianDate:
            return JulianDate.fromIso8601(defaultValue(czmlInterval.date, czmlInterval));
        case LabelStyle:
            return LabelStyle[defaultValue(czmlInterval.labelStyle, czmlInterval)];
        case Rotation:
            return defaultValue(czmlInterval.number, czmlInterval);
        case Number:
            return defaultValue(czmlInterval.number, czmlInterval);
        case String:
            return defaultValue(czmlInterval.string, czmlInterval);
        case Array:
            return czmlInterval.array;
        case Quaternion:
            return unwrapQuaternionInterval(czmlInterval);
        case Rectangle:
            return unwrapRectangleInterval(czmlInterval);
        case Uri:
            return unwrapUriInterval(czmlInterval, sourceUri);
        case VerticalOrigin:
            return VerticalOrigin[defaultValue(czmlInterval.verticalOrigin, czmlInterval)];
        default:
            throw new RuntimeError(type);
=======
            case Boolean:
                return defaultValue(czmlInterval['boolean'], czmlInterval);
            case Cartesian2:
                return czmlInterval.cartesian2;
            case Cartesian3:
                return unwrapCartesianInterval(czmlInterval);
            case Color:
                return unwrapColorInterval(czmlInterval);
            case StripeOrientation:
                return StripeOrientation[defaultValue(czmlInterval.stripeOrientation, czmlInterval)];
            case HorizontalOrigin:
                return HorizontalOrigin[defaultValue(czmlInterval.horizontalOrigin, czmlInterval)];
            case CornerType:
                return CornerType[defaultValue(czmlInterval.cornerType, czmlInterval)];
            case Image:
                return unwrapUriInterval(czmlInterval, sourceUri);
            case JulianDate:
                return JulianDate.fromIso8601(defaultValue(czmlInterval.date, czmlInterval));
            case LabelStyle:
                return LabelStyle[defaultValue(czmlInterval.labelStyle, czmlInterval)];
            case Rotation:
                return defaultValue(czmlInterval.number, czmlInterval);
            case Number:
                return defaultValue(czmlInterval.number, czmlInterval);
            case String:
                return defaultValue(czmlInterval.string, czmlInterval);
            case Array:
                return czmlInterval.array;
            case Quaternion:
                return unwrapQuaternionInterval(czmlInterval);
            case Rectangle:
                return unwrapRectangleInterval(czmlInterval);
            case Uri:
                return unwrapUriInterval(czmlInterval, sourceUri);
            case VerticalOrigin:
                return VerticalOrigin[defaultValue(czmlInterval.verticalOrigin, czmlInterval)];
            default:
                throw new RuntimeError(type);
>>>>>>> 02864b0b
        }
    }

    var interpolators = {
        HERMITE : HermitePolynomialApproximation,
        LAGRANGE : LagrangePolynomialApproximation,
        LINEAR : LinearApproximation
    };

    function updateInterpolationSettings(packetData, property) {
        var interpolationAlgorithm = packetData.interpolationAlgorithm;
        if (defined(interpolationAlgorithm) || defined(packetData.interpolationDegree)) {
            property.setInterpolationOptions({
                interpolationAlgorithm : interpolators[interpolationAlgorithm],
                interpolationDegree : packetData.interpolationDegree
            });
        }

        var forwardExtrapolationType = packetData.forwardExtrapolationType;
        if (defined(forwardExtrapolationType)) {
            property.forwardExtrapolationType = ExtrapolationType[forwardExtrapolationType];
        }

        var forwardExtrapolationDuration = packetData.forwardExtrapolationDuration;
        if (defined(forwardExtrapolationDuration)) {
            property.forwardExtrapolationDuration = forwardExtrapolationDuration;
        }

        var backwardExtrapolationType = packetData.backwardExtrapolationType;
        if (defined(backwardExtrapolationType)) {
            property.backwardExtrapolationType = ExtrapolationType[backwardExtrapolationType];
        }

        var backwardExtrapolationDuration = packetData.backwardExtrapolationDuration;
        if (defined(backwardExtrapolationDuration)) {
            property.backwardExtrapolationDuration = backwardExtrapolationDuration;
        }
    }

    function processProperty(type, object, propertyName, packetData, constrainedInterval, sourceUri, entityCollection) {
        var combinedInterval;
        var packetInterval = packetData.interval;
        if (defined(packetInterval)) {
            iso8601Scratch.iso8601 = packetInterval;
            combinedInterval = TimeInterval.fromIso8601(iso8601Scratch);
            if (defined(constrainedInterval)) {
                combinedInterval = TimeInterval.intersect(combinedInterval, constrainedInterval, scratchTimeInterval);
            }
        } else if (defined(constrainedInterval)) {
            combinedInterval = constrainedInterval;
        }

        var packedLength;
        var isSampled;
        var unwrappedInterval;
        var unwrappedIntervalLength;
        var isReference = defined(packetData.reference);
        var hasInterval = defined(combinedInterval) && !combinedInterval.equals(Iso8601.MAXIMUM_INTERVAL);

        if (!isReference) {
            unwrappedInterval = unwrapInterval(type, packetData, sourceUri);
            packedLength = defaultValue(type.packedLength, 1);
            unwrappedIntervalLength = defaultValue(unwrappedInterval.length, 1);
            isSampled = !defined(packetData.array) && (typeof unwrappedInterval !== 'string') && unwrappedIntervalLength > packedLength;
        }

        //Rotation is a special case because it represents a native type (Number)
        //and therefore does not need to be unpacked when loaded as a constant value.
        var needsUnpacking = typeof type.unpack === 'function' && type !== Rotation;

        //Any time a constant value is assigned, it completely blows away anything else.
        if (!isSampled && !hasInterval) {
            if (isReference) {
                object[propertyName] = makeReference(entityCollection, packetData.reference);
            } else if (needsUnpacking) {
                object[propertyName] = new ConstantProperty(type.unpack(unwrappedInterval, 0));
            } else {
                object[propertyName] = new ConstantProperty(unwrappedInterval);
            }
            return;
        }

        var property = object[propertyName];

        var epoch;
        var packetEpoch = packetData.epoch;
        if (defined(packetEpoch)) {
            epoch = JulianDate.fromIso8601(packetEpoch);
        }

        //Without an interval, any sampled value is infinite, meaning it completely
        //replaces any non-sampled property that may exist.
        if (isSampled && !hasInterval) {
            if (!(property instanceof SampledProperty)) {
                property = new SampledProperty(type);
                object[propertyName] = property;
            }
            property.addSamplesPackedArray(unwrappedInterval, epoch);
            updateInterpolationSettings(packetData, property);
            return;
        }

        var interval;

        //A constant value with an interval is normally part of a TimeIntervalCollection,
        //However, if the current property is not a time-interval collection, we need
        //to turn it into a Composite, preserving the old data with the new interval.
        if (!isSampled && hasInterval) {
            //Create a new interval for the constant value.
            combinedInterval = combinedInterval.clone();
            if (isReference) {
                combinedInterval.data = makeReference(entityCollection, packetData.reference);
            } else if (needsUnpacking) {
                combinedInterval.data = type.unpack(unwrappedInterval, 0);
            } else {
                combinedInterval.data = unwrappedInterval;
            }

            //If no property exists, simply use a new interval collection
            if (!defined(property)) {
                if (isReference) {
                    property = new CompositeProperty();
                } else {
                    property = new TimeIntervalCollectionProperty();
                }
                object[propertyName] = property;
            }

            if (!isReference && property instanceof TimeIntervalCollectionProperty) {
                //If we create a collection, or it already existed, use it.
                property.intervals.addInterval(combinedInterval);
            } else if (property instanceof CompositeProperty) {
                //If the collection was already a CompositeProperty, use it.
                combinedInterval.data = isReference ? combinedInterval.data : new ConstantProperty(combinedInterval.data);
                property.intervals.addInterval(combinedInterval);
            } else {
                //Otherwise, create a CompositeProperty but preserve the existing data.

                //Put the old property in an infinite interval.
                interval = Iso8601.MAXIMUM_INTERVAL.clone();
                interval.data = property;

                //Create the composite.
                property = new CompositeProperty();
                object[propertyName] = property;

                //add the old property interval
                property.intervals.addInterval(interval);

                //Change the new data to a ConstantProperty and add it.
                combinedInterval.data = isReference ? combinedInterval.data : new ConstantProperty(combinedInterval.data);
                property.intervals.addInterval(combinedInterval);
            }

            return;
        }

        //isSampled && hasInterval
        if (!defined(property)) {
            property = new CompositeProperty();
            object[propertyName] = property;
        }

        //create a CompositeProperty but preserve the existing data.
        if (!(property instanceof CompositeProperty)) {
            //Put the old property in an infinite interval.
            interval = Iso8601.MAXIMUM_INTERVAL.clone();
            interval.data = property;

            //Create the composite.
            property = new CompositeProperty();
            object[propertyName] = property;

            //add the old property interval
            property.intervals.addInterval(interval);
        }

        //Check if the interval already exists in the composite
        var intervals = property.intervals;
        interval = intervals.findInterval(combinedInterval);
        if (!defined(interval) || !(interval.data instanceof SampledProperty)) {
            //If not, create a SampledProperty for it.
            interval = combinedInterval.clone();
            interval.data = new SampledProperty(type);
            intervals.addInterval(interval);
        }
        interval.data.addSamplesPackedArray(unwrappedInterval, epoch);
        updateInterpolationSettings(packetData, interval.data);
    }

    function processPacketData(type, object, propertyName, packetData, interval, sourceUri, entityCollection) {
        if (!defined(packetData)) {
            return;
        }

        if (isArray(packetData)) {
            for (var i = 0, len = packetData.length; i < len; i++) {
                processProperty(type, object, propertyName, packetData[i], interval, sourceUri, entityCollection);
            }
        } else {
            processProperty(type, object, propertyName, packetData, interval, sourceUri, entityCollection);
        }
    }

    function processPositionProperty(object, propertyName, packetData, constrainedInterval, sourceUri, entityCollection) {
        var combinedInterval;
        var packetInterval = packetData.interval;
        if (defined(packetInterval)) {
            iso8601Scratch.iso8601 = packetInterval;
            combinedInterval = TimeInterval.fromIso8601(iso8601Scratch);
            if (defined(constrainedInterval)) {
                combinedInterval = TimeInterval.intersect(combinedInterval, constrainedInterval, scratchTimeInterval);
            }
        } else if (defined(constrainedInterval)) {
            combinedInterval = constrainedInterval;
        }

        var referenceFrame;
        var unwrappedInterval;
        var isSampled = false;
        var unwrappedIntervalLength;
        var numberOfDerivatives = defined(packetData.cartesianVelocity) ? 1 : 0;
        var packedLength = Cartesian3.packedLength * (numberOfDerivatives + 1);
        var isReference = defined(packetData.reference);
        var hasInterval = defined(combinedInterval) && !combinedInterval.equals(Iso8601.MAXIMUM_INTERVAL);

        if (!isReference) {
            if (defined(packetData.referenceFrame)) {
                referenceFrame = ReferenceFrame[packetData.referenceFrame];
            }
            referenceFrame = defaultValue(referenceFrame, ReferenceFrame.FIXED);
            unwrappedInterval = unwrapCartesianInterval(packetData);
            unwrappedIntervalLength = defaultValue(unwrappedInterval.length, 1);
            isSampled = unwrappedIntervalLength > packedLength;
        }

        //Any time a constant value is assigned, it completely blows away anything else.
        if (!isSampled && !hasInterval) {
            if (isReference) {
                object[propertyName] = makeReference(entityCollection, packetData.reference);
            } else {
                object[propertyName] = new ConstantPositionProperty(Cartesian3.unpack(unwrappedInterval), referenceFrame);
            }
            return;
        }

        var property = object[propertyName];

        var epoch;
        var packetEpoch = packetData.epoch;
        if (defined(packetEpoch)) {
            epoch = JulianDate.fromIso8601(packetEpoch);
        }

        //Without an interval, any sampled value is infinite, meaning it completely
        //replaces any non-sampled property that may exist.
        if (isSampled && !hasInterval) {
            if (!(property instanceof SampledPositionProperty) || (defined(referenceFrame) && property.referenceFrame !== referenceFrame)) {
                property = new SampledPositionProperty(referenceFrame, numberOfDerivatives);
                object[propertyName] = property;
            }
            property.addSamplesPackedArray(unwrappedInterval, epoch);
            updateInterpolationSettings(packetData, property);
            return;
        }

        var interval;

        //A constant value with an interval is normally part of a TimeIntervalCollection,
        //However, if the current property is not a time-interval collection, we need
        //to turn it into a Composite, preserving the old data with the new interval.
        if (!isSampled && hasInterval) {
            //Create a new interval for the constant value.
            combinedInterval = combinedInterval.clone();
            if (isReference) {
                combinedInterval.data = makeReference(entityCollection, packetData.reference);
            } else {
                combinedInterval.data = Cartesian3.unpack(unwrappedInterval);
            }

            //If no property exists, simply use a new interval collection
            if (!defined(property)) {
                if (isReference) {
                    property = new CompositePositionProperty(referenceFrame);
                } else {
                    property = new TimeIntervalCollectionPositionProperty(referenceFrame);
                }
                object[propertyName] = property;
            }

            if (!isReference && property instanceof TimeIntervalCollectionPositionProperty && (defined(referenceFrame) && property.referenceFrame === referenceFrame)) {
                //If we create a collection, or it already existed, use it.
                property.intervals.addInterval(combinedInterval);
            } else if (property instanceof CompositePositionProperty) {
                //If the collection was already a CompositePositionProperty, use it.
                combinedInterval.data = isReference ? combinedInterval.data : new ConstantPositionProperty(combinedInterval.data, referenceFrame);
                property.intervals.addInterval(combinedInterval);
            } else {
                //Otherwise, create a CompositePositionProperty but preserve the existing data.

                //Put the old property in an infinite interval.
                interval = Iso8601.MAXIMUM_INTERVAL.clone();
                interval.data = property;

                //Create the composite.
                property = new CompositePositionProperty(property.referenceFrame);
                object[propertyName] = property;

                //add the old property interval
                property.intervals.addInterval(interval);

                //Change the new data to a ConstantPositionProperty and add it.
                combinedInterval.data = isReference ? combinedInterval.data : new ConstantPositionProperty(combinedInterval.data, referenceFrame);
                property.intervals.addInterval(combinedInterval);
            }

            return;
        }

        //isSampled && hasInterval
        if (!defined(property)) {
            property = new CompositePositionProperty(referenceFrame);
            object[propertyName] = property;
        } else if (!(property instanceof CompositePositionProperty)) {
            //create a CompositeProperty but preserve the existing data.
            //Put the old property in an infinite interval.
            interval = Iso8601.MAXIMUM_INTERVAL.clone();
            interval.data = property;

            //Create the composite.
            property = new CompositePositionProperty(property.referenceFrame);
            object[propertyName] = property;

            //add the old property interval
            property.intervals.addInterval(interval);
        }

        //Check if the interval already exists in the composite
        var intervals = property.intervals;
        interval = intervals.findInterval(combinedInterval);
        if (!defined(interval) || !(interval.data instanceof SampledPositionProperty) || (defined(referenceFrame) && interval.data.referenceFrame !== referenceFrame)) {
            //If not, create a SampledPositionProperty for it.
            interval = combinedInterval.clone();
            interval.data = new SampledPositionProperty(referenceFrame, numberOfDerivatives);
            intervals.addInterval(interval);
        }
        interval.data.addSamplesPackedArray(unwrappedInterval, epoch);
        updateInterpolationSettings(packetData, interval.data);
    }

    function processPositionPacketData(object, propertyName, packetData, interval, sourceUri, entityCollection) {
        if (!defined(packetData)) {
            return;
        }

        if (isArray(packetData)) {
            for (var i = 0, len = packetData.length; i < len; i++) {
                processPositionProperty(object, propertyName, packetData[i], interval, sourceUri, entityCollection);
            }
        } else {
            processPositionProperty(object, propertyName, packetData, interval, sourceUri, entityCollection);
        }
    }

    function processMaterialProperty(object, propertyName, packetData, constrainedInterval, sourceUri, entityCollection) {
        var combinedInterval;
        var packetInterval = packetData.interval;
        if (defined(packetInterval)) {
            iso8601Scratch.iso8601 = packetInterval;
            combinedInterval = TimeInterval.fromIso8601(iso8601Scratch);
            if (defined(constrainedInterval)) {
                combinedInterval = TimeInterval.intersect(combinedInterval, constrainedInterval, scratchTimeInterval);
            }
        } else if (defined(constrainedInterval)) {
            combinedInterval = constrainedInterval;
        }

        var property = object[propertyName];
        var existingMaterial;
        var existingInterval;

        if (defined(combinedInterval)) {
            if (!(property instanceof CompositeMaterialProperty)) {
                property = new CompositeMaterialProperty();
                object[propertyName] = property;
            }
            //See if we already have data at that interval.
            var thisIntervals = property.intervals;
            existingInterval = thisIntervals.findInterval({
                start : combinedInterval.start,
                stop : combinedInterval.stop
            });
            if (defined(existingInterval)) {
                //We have an interval, but we need to make sure the
                //new data is the same type of material as the old data.
                existingMaterial = existingInterval.data;
            } else {
                //If not, create it.
                existingInterval = combinedInterval.clone();
                thisIntervals.addInterval(existingInterval);
            }
        } else {
            existingMaterial = property;
        }

        var materialData;
        if (defined(packetData.solidColor)) {
            if (!(existingMaterial instanceof ColorMaterialProperty)) {
                existingMaterial = new ColorMaterialProperty();
            }
            materialData = packetData.solidColor;
            processPacketData(Color, existingMaterial, 'color', materialData.color, undefined, undefined, entityCollection);
        } else if (defined(packetData.grid)) {
            if (!(existingMaterial instanceof GridMaterialProperty)) {
                existingMaterial = new GridMaterialProperty();
            }
            materialData = packetData.grid;
            processPacketData(Color, existingMaterial, 'color', materialData.color, undefined, sourceUri, entityCollection);
            processPacketData(Number, existingMaterial, 'cellAlpha', materialData.cellAlpha, undefined, sourceUri, entityCollection);
            processPacketData(Cartesian2, existingMaterial, 'lineThickness', materialData.lineThickness, undefined, sourceUri, entityCollection);
            processPacketData(Cartesian2, existingMaterial, 'lineOffset', materialData.lineOffset, undefined, sourceUri, entityCollection);
            processPacketData(Cartesian2, existingMaterial, 'lineCount', materialData.lineCount, undefined, sourceUri, entityCollection);
        } else if (defined(packetData.image)) {
            if (!(existingMaterial instanceof ImageMaterialProperty)) {
                existingMaterial = new ImageMaterialProperty();
            }
            materialData = packetData.image;
            processPacketData(Image, existingMaterial, 'image', materialData.image, undefined, sourceUri, entityCollection);
            processPacketData(Cartesian2, existingMaterial, 'repeat', materialData.repeat, undefined, sourceUri, entityCollection);
            processPacketData(Color, existingMaterial, 'color', materialData.color, undefined, sourceUri, entityCollection);
            processPacketData(Boolean, existingMaterial, 'transparent', materialData.transparent, undefined, sourceUri, entityCollection);
        } else if (defined(packetData.stripe)) {
            if (!(existingMaterial instanceof StripeMaterialProperty)) {
                existingMaterial = new StripeMaterialProperty();
            }
            materialData = packetData.stripe;
            processPacketData(StripeOrientation, existingMaterial, 'orientation', materialData.orientation, undefined, sourceUri, entityCollection);
            processPacketData(Color, existingMaterial, 'evenColor', materialData.evenColor, undefined, sourceUri, entityCollection);
            processPacketData(Color, existingMaterial, 'oddColor', materialData.oddColor, undefined, sourceUri, entityCollection);
            processPacketData(Number, existingMaterial, 'offset', materialData.offset, undefined, sourceUri, entityCollection);
            processPacketData(Number, existingMaterial, 'repeat', materialData.repeat, undefined, sourceUri, entityCollection);
        } else if (defined(packetData.polylineOutline)) {
            if (!(existingMaterial instanceof PolylineOutlineMaterialProperty)) {
                existingMaterial = new PolylineOutlineMaterialProperty();
            }
            materialData = packetData.polylineOutline;
            processPacketData(Color, existingMaterial, 'color', materialData.color, undefined, sourceUri, entityCollection);
            processPacketData(Color, existingMaterial, 'outlineColor', materialData.outlineColor, undefined, sourceUri, entityCollection);
            processPacketData(Number, existingMaterial, 'outlineWidth', materialData.outlineWidth, undefined, sourceUri, entityCollection);
        } else if (defined(packetData.polylineGlow)) {
            if (!(existingMaterial instanceof PolylineGlowMaterialProperty)) {
                existingMaterial = new PolylineGlowMaterialProperty();
            }
            materialData = packetData.polylineGlow;
            processPacketData(Color, existingMaterial, 'color', materialData.color, undefined, sourceUri, entityCollection);
            processPacketData(Number, existingMaterial, 'glowPower', materialData.glowPower, undefined, sourceUri, entityCollection);
        } else if (defined(packetData.polylineArrow)) {
            if (!(existingMaterial instanceof PolylineArrowMaterialProperty)) {
                existingMaterial = new PolylineArrowMaterialProperty();
            }
            materialData = packetData.polylineArrow;
            processPacketData(Color, existingMaterial, 'color', materialData.color, undefined, undefined, entityCollection);
        }

        if (defined(existingInterval)) {
            existingInterval.data = existingMaterial;
        } else {
            object[propertyName] = existingMaterial;
        }
    }

    function processMaterialPacketData(object, propertyName, packetData, interval, sourceUri, entityCollection) {
        if (!defined(packetData)) {
            return;
        }

        if (isArray(packetData)) {
            for (var i = 0, len = packetData.length; i < len; i++) {
                processMaterialProperty(object, propertyName, packetData[i], interval, sourceUri, entityCollection);
            }
        } else {
            processMaterialProperty(object, propertyName, packetData, interval, sourceUri, entityCollection);
        }
    }

    function processName(entity, packet, entityCollection, sourceUri) {
        entity.name = defaultValue(packet.name, entity.name);
    }

    function processDescription(entity, packet, entityCollection, sourceUri) {
        var descriptionData = packet.description;
        if (defined(descriptionData)) {
            processPacketData(String, entity, 'description', descriptionData, undefined, sourceUri, entityCollection);
        }
    }

    function processPosition(entity, packet, entityCollection, sourceUri) {
        var positionData = packet.position;
        if (defined(positionData)) {
            processPositionPacketData(entity, 'position', positionData, undefined, sourceUri, entityCollection);
        }
    }

    function processViewFrom(entity, packet, entityCollection, sourceUri) {
        var viewFromData = packet.viewFrom;
        if (defined(viewFromData)) {
            processPacketData(Cartesian3, entity, 'viewFrom', viewFromData, undefined, sourceUri, entityCollection);
        }
    }

    function processOrientation(entity, packet, entityCollection, sourceUri) {
        var orientationData = packet.orientation;
        if (defined(orientationData)) {
            processPacketData(Quaternion, entity, 'orientation', orientationData, undefined, sourceUri, entityCollection);
        }
    }

    function processVertexData(object, propertyName, positionsData, entityCollection) {
        var i;
        var len;
        var references = positionsData.references;
        if (defined(references)) {
            var properties = [];
            for (i = 0, len = references.length; i < len; i++) {
                properties.push(makeReference(entityCollection, references[i]));
            }

            var iso8601Interval = positionsData.interval;
            if (defined(iso8601Interval)) {
                iso8601Interval = TimeInterval.fromIso8601(iso8601Interval);
                if (!(object[propertyName] instanceof CompositePositionProperty)) {
                    iso8601Interval.data = new PositionPropertyArray(properties);
                    var property = new CompositePositionProperty();
                    property.intervals.addInterval(iso8601Interval);
                    object[propertyName] = property;
                }
            } else {
                object[propertyName] = new PositionPropertyArray(properties);
            }
        } else {
            var values = [];
            var tmp = positionsData.cartesian;
            if (defined(tmp)) {
                for (i = 0, len = tmp.length; i < len; i += 3) {
                    values.push(new Cartesian3(tmp[i], tmp[i + 1], tmp[i + 2]));
                }
                positionsData.array = values;
            } else {
                tmp = positionsData.cartographicRadians;
                if (defined(tmp)) {
                    for (i = 0, len = tmp.length; i < len; i += 3) {
                        scratchCartographic.longitude = tmp[i];
                        scratchCartographic.latitude = tmp[i + 1];
                        scratchCartographic.height = tmp[i + 2];
                        values.push(Ellipsoid.WGS84.cartographicToCartesian(scratchCartographic));
                    }
                    positionsData.array = values;
                } else {
                    tmp = positionsData.cartographicDegrees;
                    if (defined(tmp)) {
                        for (i = 0, len = tmp.length; i < len; i += 3) {
                            values.push(Cartesian3.fromDegrees(tmp[i], tmp[i + 1], tmp[i + 2]));
                        }
                        positionsData.array = values;
                    }
                }
            }
            if (defined(positionsData.array)) {
                processPacketData(Array, object, propertyName, positionsData, undefined, undefined, entityCollection);
            }
        }
    }

    function processPositions(object, propertyName, positionsData, entityCollection) {
        if (!defined(positionsData)) {
            return;
        }

        if (isArray(positionsData)) {
            var length = positionsData.length;
            for (var i = 0; i < length; i++) {
                processVertexData(object, propertyName, positionsData[i], entityCollection);
            }
        } else {
            processVertexData(object, propertyName, positionsData, entityCollection);
        }
    }

    function processAvailability(entity, packet, entityCollection, sourceUri) {
        var interval;
        var packetData = packet.availability;
        if (!defined(packetData)) {
            return;
        }

        var intervals;
        if (isArray(packetData)) {
            var length = packetData.length;
            for (var i = 0; i < length; i++) {
                if (!defined(intervals)) {
                    intervals = new TimeIntervalCollection();
                }
                iso8601Scratch.iso8601 = packetData[i];
                interval = TimeInterval.fromIso8601(iso8601Scratch);
                intervals.addInterval(interval);
            }
        } else {
            iso8601Scratch.iso8601 = packetData;
            interval = TimeInterval.fromIso8601(iso8601Scratch);
            intervals = new TimeIntervalCollection();
            intervals.addInterval(interval);
        }
        entity.availability = intervals;
    }

    var iso8601Scratch = {
        iso8601 : undefined
    };

    function processBillboard(entity, packet, entityCollection, sourceUri) {
        var billboardData = packet.billboard;
        if (!defined(billboardData)) {
            return;
        }

        var interval;
        var intervalString = billboardData.interval;
        if (defined(intervalString)) {
            iso8601Scratch.iso8601 = intervalString;
            interval = TimeInterval.fromIso8601(iso8601Scratch);
        }

        var billboard = entity.billboard;
        if (!defined(billboard)) {
            entity.billboard = billboard = new BillboardGraphics();
        }

        processPacketData(Color, billboard, 'color', billboardData.color, interval, sourceUri, entityCollection);
        processPacketData(Cartesian3, billboard, 'eyeOffset', billboardData.eyeOffset, interval, sourceUri, entityCollection);
        processPacketData(HeightReference, billboard, 'heightReference', billboardData.heightReference, interval, sourceUri, entityCollection);
        processPacketData(HorizontalOrigin, billboard, 'horizontalOrigin', billboardData.horizontalOrigin, interval, sourceUri, entityCollection);
        processPacketData(Image, billboard, 'image', billboardData.image, interval, sourceUri, entityCollection);
        processPacketData(Cartesian2, billboard, 'pixelOffset', billboardData.pixelOffset, interval, sourceUri, entityCollection);
        processPacketData(Number, billboard, 'scale', billboardData.scale, interval, sourceUri, entityCollection);
        processPacketData(Rotation, billboard, 'rotation', billboardData.rotation, interval, sourceUri, entityCollection);
        processPacketData(Cartesian3, billboard, 'alignedAxis', billboardData.alignedAxis, interval, sourceUri, entityCollection);
        processPacketData(Boolean, billboard, 'show', billboardData.show, interval, sourceUri, entityCollection);
        processPacketData(VerticalOrigin, billboard, 'verticalOrigin', billboardData.verticalOrigin, interval, sourceUri, entityCollection);
        processPacketData(Boolean, billboard, 'sizeInMeters', billboardData.sizeInMeters, interval, sourceUri, entityCollection);
    }

    function processBox(entity, packet, entityCollection, sourceUri) {
        var boxData = packet.box;
        if (!defined(boxData)) {
            return;
        }

        var interval;
        var intervalString = boxData.interval;
        if (defined(intervalString)) {
            iso8601Scratch.iso8601 = intervalString;
            interval = TimeInterval.fromIso8601(iso8601Scratch);
        }

        var box = entity.box;
        if (!defined(box)) {
            entity.box = box = new BoxGraphics();
        }

        processPacketData(Cartesian3, box, 'dimensions', boxData.dimensions, interval, sourceUri, entityCollection);
        processPacketData(Boolean, box, 'show', boxData.show, interval, sourceUri, entityCollection);
        processMaterialPacketData(box, 'material', boxData.material, interval, sourceUri, entityCollection);
        processPacketData(Boolean, box, 'fill', boxData.fill, interval, sourceUri, entityCollection);
        processPacketData(Boolean, box, 'outline', boxData.outline, interval, sourceUri, entityCollection);
        processPacketData(Color, box, 'outlineColor', boxData.outlineColor, interval, sourceUri, entityCollection);
        processPacketData(Number, box, 'outlineWidth', boxData.outlineWidth, interval, sourceUri, entityCollection);
    }

    function processCylinder(entity, packet, entityCollection, sourceUri) {
        var cylinderData = packet.cylinder;
        if (!defined(cylinderData)) {
            return;
        }

        var interval;
        var intervalString = cylinderData.interval;
        if (defined(intervalString)) {
            iso8601Scratch.iso8601 = intervalString;
            interval = TimeInterval.fromIso8601(iso8601Scratch);
        }

        var cylinder = entity.cylinder;
        if (!defined(cylinder)) {
            entity.cylinder = cylinder = new CylinderGraphics();
        }

        processPacketData(Number, cylinder, 'length', cylinderData.length, interval, sourceUri, entityCollection);
        processPacketData(Number, cylinder, 'topRadius', cylinderData.topRadius, interval, sourceUri, entityCollection);
        processPacketData(Number, cylinder, 'bottomRadius', cylinderData.bottomRadius, interval, sourceUri, entityCollection);
        processPacketData(Boolean, cylinder, 'show', cylinderData.show, interval, sourceUri, entityCollection);
        processMaterialPacketData(cylinder, 'material', cylinderData.material, interval, sourceUri, entityCollection);
        processPacketData(Boolean, cylinder, 'fill', cylinderData.fill, interval, sourceUri, entityCollection);
        processPacketData(Boolean, cylinder, 'outline', cylinderData.outline, interval, sourceUri, entityCollection);
        processPacketData(Color, cylinder, 'outlineColor', cylinderData.outlineColor, interval, sourceUri, entityCollection);
        processPacketData(Number, cylinder, 'outlineWidth', cylinderData.outlineWidth, interval, sourceUri, entityCollection);
    }

    function processDocument(packet, dataSource) {
        var version = packet.version;
        if (defined(version)) {
            if (typeof version === 'string') {
                var tokens = version.split('.');
                if (tokens.length === 2) {
                    if (tokens[0] !== '1') {
                        throw new RuntimeError('Cesium only supports CZML version 1.');
                    }
                    dataSource._version = version;
                }
            }
        }

        if (!defined(dataSource._version)) {
            throw new RuntimeError('CZML version information invalid.  It is expected to be a property on the document object in the <Major>.<Minor> version format.');
        }

        var documentPacket = dataSource._documentPacket;

        if (defined(packet.name)) {
            documentPacket.name = packet.name;
        }

        var clockPacket = packet.clock;
        if (defined(clockPacket)) {
            var clock = documentPacket.clock;
            if (!defined(clock)) {
                documentPacket.clock = {
                    interval : clockPacket.interval,
                    currentTime : clockPacket.currentTime,
                    range : clockPacket.range,
                    step : clockPacket.step,
                    multiplier : clockPacket.multiplier
                };
            } else {
                clock.interval = defaultValue(clockPacket.interval, clock.interval);
                clock.currentTime = defaultValue(clockPacket.currentTime, clock.currentTime);
                clock.range = defaultValue(clockPacket.range, clock.range);
                clock.step = defaultValue(clockPacket.step, clock.step);
                clock.multiplier = defaultValue(clockPacket.multiplier, clock.multiplier);
            }
        }
    }

    function processEllipse(entity, packet, entityCollection, sourceUri) {
        var ellipseData = packet.ellipse;
        if (!defined(ellipseData)) {
            return;
        }

        var interval;
        var intervalString = ellipseData.interval;
        if (defined(intervalString)) {
            iso8601Scratch.iso8601 = intervalString;
            interval = TimeInterval.fromIso8601(iso8601Scratch);
        }

        var ellipse = entity.ellipse;
        if (!defined(ellipse)) {
            entity.ellipse = ellipse = new EllipseGraphics();
        }

        processPacketData(Boolean, ellipse, 'show', ellipseData.show, interval, sourceUri, entityCollection);
        processPacketData(Rotation, ellipse, 'rotation', ellipseData.rotation, interval, sourceUri, entityCollection);
        processPacketData(Number, ellipse, 'semiMajorAxis', ellipseData.semiMajorAxis, interval, sourceUri, entityCollection);
        processPacketData(Number, ellipse, 'semiMinorAxis', ellipseData.semiMinorAxis, interval, sourceUri, entityCollection);
        processPacketData(Number, ellipse, 'height', ellipseData.height, interval, sourceUri, entityCollection);
        processPacketData(Number, ellipse, 'extrudedHeight', ellipseData.extrudedHeight, interval, sourceUri, entityCollection);
        processPacketData(Number, ellipse, 'granularity', ellipseData.granularity, interval, sourceUri, entityCollection);
        processPacketData(Rotation, ellipse, 'stRotation', ellipseData.stRotation, interval, sourceUri, entityCollection);
        processMaterialPacketData(ellipse, 'material', ellipseData.material, interval, sourceUri, entityCollection);
        processPacketData(Boolean, ellipse, 'fill', ellipseData.fill, interval, sourceUri, entityCollection);
        processPacketData(Boolean, ellipse, 'outline', ellipseData.outline, interval, sourceUri, entityCollection);
        processPacketData(Color, ellipse, 'outlineColor', ellipseData.outlineColor, interval, sourceUri, entityCollection);
        processPacketData(Number, ellipse, 'outlineWidth', ellipseData.outlineWidth, interval, sourceUri, entityCollection);
        processPacketData(Number, ellipse, 'numberOfVerticalLines', ellipseData.numberOfVerticalLines, interval, sourceUri, entityCollection);
    }

    function processEllipsoid(entity, packet, entityCollection, sourceUri) {
        var ellipsoidData = packet.ellipsoid;
        if (!defined(ellipsoidData)) {
            return;
        }

        var interval;
        var intervalString = ellipsoidData.interval;
        if (defined(intervalString)) {
            iso8601Scratch.iso8601 = intervalString;
            interval = TimeInterval.fromIso8601(iso8601Scratch);
        }

        var ellipsoid = entity.ellipsoid;
        if (!defined(ellipsoid)) {
            entity.ellipsoid = ellipsoid = new EllipsoidGraphics();
        }

        processPacketData(Boolean, ellipsoid, 'show', ellipsoidData.show, interval, sourceUri, entityCollection);
        processPacketData(Cartesian3, ellipsoid, 'radii', ellipsoidData.radii, interval, sourceUri, entityCollection);
        processMaterialPacketData(ellipsoid, 'material', ellipsoidData.material, interval, sourceUri, entityCollection);
        processPacketData(Boolean, ellipsoid, 'fill', ellipsoidData.fill, interval, sourceUri, entityCollection);
        processPacketData(Boolean, ellipsoid, 'outline', ellipsoidData.outline, interval, sourceUri, entityCollection);
        processPacketData(Color, ellipsoid, 'outlineColor', ellipsoidData.outlineColor, interval, sourceUri, entityCollection);
        processPacketData(Number, ellipsoid, 'outlineWidth', ellipsoidData.outlineWidth, interval, sourceUri, entityCollection);
    }

    function processLabel(entity, packet, entityCollection, sourceUri) {
        var labelData = packet.label;
        if (!defined(labelData)) {
            return;
        }

        var interval;
        var intervalString = labelData.interval;
        if (defined(intervalString)) {
            iso8601Scratch.iso8601 = intervalString;
            interval = TimeInterval.fromIso8601(iso8601Scratch);
        }

        var label = entity.label;
        if (!defined(label)) {
            entity.label = label = new LabelGraphics();
        }

        processPacketData(Color, label, 'fillColor', labelData.fillColor, interval, sourceUri, entityCollection);
        processPacketData(Color, label, 'outlineColor', labelData.outlineColor, interval, sourceUri, entityCollection);
        processPacketData(Number, label, 'outlineWidth', labelData.outlineWidth, interval, sourceUri, entityCollection);
        processPacketData(Cartesian3, label, 'eyeOffset', labelData.eyeOffset, interval, sourceUri, entityCollection);
        processPacketData(HeightReference, label, 'heightReference', labelData.heightReference, interval, sourceUri, entityCollection);
        processPacketData(HorizontalOrigin, label, 'horizontalOrigin', labelData.horizontalOrigin, interval, sourceUri, entityCollection);
        processPacketData(String, label, 'text', labelData.text, interval, sourceUri, entityCollection);
        processPacketData(Cartesian2, label, 'pixelOffset', labelData.pixelOffset, interval, sourceUri, entityCollection);
        processPacketData(Number, label, 'scale', labelData.scale, interval, sourceUri, entityCollection);
        processPacketData(Boolean, label, 'show', labelData.show, interval, sourceUri, entityCollection);
        processPacketData(VerticalOrigin, label, 'verticalOrigin', labelData.verticalOrigin, interval, sourceUri, entityCollection);
        processPacketData(String, label, 'font', labelData.font, interval, sourceUri, entityCollection);
        processPacketData(LabelStyle, label, 'style', labelData.style, interval, sourceUri, entityCollection);
    }

    function processModel(entity, packet, entityCollection, sourceUri) {
        var modelData = packet.model;
        if (!defined(modelData)) {
            return;
        }

        var interval;
        var intervalString = modelData.interval;
        if (defined(intervalString)) {
            iso8601Scratch.iso8601 = intervalString;
            interval = TimeInterval.fromIso8601(iso8601Scratch);
        }

        var model = entity.model;
        if (!defined(model)) {
            entity.model = model = new ModelGraphics();
        }

        processPacketData(Boolean, model, 'show', modelData.show, interval, sourceUri, entityCollection);
        processPacketData(Number, model, 'scale', modelData.scale, interval, sourceUri, entityCollection);
        processPacketData(Number, model, 'minimumPixelSize', modelData.minimumPixelSize, interval, sourceUri, entityCollection);
        processPacketData(Boolean, model, 'incrementallyLoadTextures', modelData.incrementallyLoadTextures, interval, sourceUri, entityCollection);
        processPacketData(Boolean, model, 'castShadows', modelData.castShadows, interval, sourceUri, entityCollection);
        processPacketData(Boolean, model, 'receiveShadows', modelData.receiveShadows, interval, sourceUri, entityCollection);
        processPacketData(Uri, model, 'uri', modelData.gltf, interval, sourceUri, entityCollection);
        processPacketData(Boolean, model, 'runAnimations', modelData.runAnimations, interval, sourceUri, entityCollection);

        var nodeTransformationsData = modelData.nodeTransformations;
        if (defined(nodeTransformationsData)) {
            if (isArray(nodeTransformationsData)) {
                for (var i = 0, len = nodeTransformationsData.length; i < len; i++) {
                    processNodeTransformations(model, nodeTransformationsData[i], interval, sourceUri, entityCollection);
                }
            } else {
                processNodeTransformations(model, nodeTransformationsData, interval, sourceUri, entityCollection);
            }
        }
    }

    function processNodeTransformations(model, nodeTransformationsData, constrainedInterval, sourceUri, entityCollection) {
        var combinedInterval;
        var packetInterval = nodeTransformationsData.interval;
        if (defined(packetInterval)) {
            iso8601Scratch.iso8601 = packetInterval;
            combinedInterval = TimeInterval.fromIso8601(iso8601Scratch);
            if (defined(constrainedInterval)) {
                combinedInterval = TimeInterval.intersect(combinedInterval, constrainedInterval, scratchTimeInterval);
            }
        } else if (defined(constrainedInterval)) {
            combinedInterval = constrainedInterval;
        }

        var nodeTransformations = model.nodeTransformations;
        var nodeNames = Object.keys(nodeTransformationsData);
        for (var i = 0, len = nodeNames.length; i < len; ++i) {
            var nodeName = nodeNames[i];

            if (nodeName === 'interval') {
                continue;
            }

            var nodeTransformationData = nodeTransformationsData[nodeName];

            if (!defined(nodeTransformationData)) {
                continue;
            }

            if (!defined(nodeTransformations)) {
                model.nodeTransformations = nodeTransformations = new PropertyBag();
            }

            if (!nodeTransformations.hasProperty(nodeName)) {
                nodeTransformations.addProperty(nodeName);
            }

            var nodeTransformation = nodeTransformations[nodeName];
            if (!defined(nodeTransformation)) {
                nodeTransformations[nodeName] = nodeTransformation = new NodeTransformationProperty();
            }

            processPacketData(Cartesian3, nodeTransformation, 'translation', nodeTransformationData.translation, combinedInterval, sourceUri, entityCollection);
            processPacketData(Quaternion, nodeTransformation, 'rotation', nodeTransformationData.rotation, combinedInterval, sourceUri, entityCollection);
            processPacketData(Cartesian3, nodeTransformation, 'scale', nodeTransformationData.scale, combinedInterval, sourceUri, entityCollection);
        }
    }

    function processPath(entity, packet, entityCollection, sourceUri) {
        var pathData = packet.path;
        if (!defined(pathData)) {
            return;
        }

        var interval;
        var intervalString = pathData.interval;
        if (defined(intervalString)) {
            iso8601Scratch.iso8601 = intervalString;
            interval = TimeInterval.fromIso8601(iso8601Scratch);
        }

        var path = entity.path;
        if (!defined(path)) {
            entity.path = path = new PathGraphics();
        }

        processPacketData(Boolean, path, 'show', pathData.show, interval, sourceUri, entityCollection);
        processPacketData(Number, path, 'width', pathData.width, interval, sourceUri, entityCollection);
        processPacketData(Number, path, 'resolution', pathData.resolution, interval, sourceUri, entityCollection);
        processPacketData(Number, path, 'leadTime', pathData.leadTime, interval, sourceUri, entityCollection);
        processPacketData(Number, path, 'trailTime', pathData.trailTime, interval, sourceUri, entityCollection);
        processMaterialPacketData(path, 'material', pathData.material, interval, sourceUri, entityCollection);
    }

    function processPoint(entity, packet, entityCollection, sourceUri) {
        var pointData = packet.point;
        if (!defined(pointData)) {
            return;
        }

        var interval;
        var intervalString = pointData.interval;
        if (defined(intervalString)) {
            iso8601Scratch.iso8601 = intervalString;
            interval = TimeInterval.fromIso8601(iso8601Scratch);
        }

        var point = entity.point;
        if (!defined(point)) {
            entity.point = point = new PointGraphics();
        }

        processPacketData(Color, point, 'color', pointData.color, interval, sourceUri, entityCollection);
        processPacketData(Number, point, 'pixelSize', pointData.pixelSize, interval, sourceUri, entityCollection);
        processPacketData(Color, point, 'outlineColor', pointData.outlineColor, interval, sourceUri, entityCollection);
        processPacketData(Number, point, 'outlineWidth', pointData.outlineWidth, interval, sourceUri, entityCollection);
        processPacketData(Boolean, point, 'show', pointData.show, interval, sourceUri, entityCollection);
    }

    function processPolygon(entity, packet, entityCollection, sourceUri) {
        var polygonData = packet.polygon;
        if (!defined(polygonData)) {
            return;
        }

        var interval;
        var intervalString = polygonData.interval;
        if (defined(intervalString)) {
            iso8601Scratch.iso8601 = intervalString;
            interval = TimeInterval.fromIso8601(iso8601Scratch);
        }

        var polygon = entity.polygon;
        if (!defined(polygon)) {
            entity.polygon = polygon = new PolygonGraphics();
        }

        processPacketData(Boolean, polygon, 'show', polygonData.show, interval, sourceUri, entityCollection);
        processMaterialPacketData(polygon, 'material', polygonData.material, interval, sourceUri, entityCollection);
        processPacketData(Number, polygon, 'height', polygonData.height, interval, sourceUri, entityCollection);
        processPacketData(Number, polygon, 'extrudedHeight', polygonData.extrudedHeight, interval, sourceUri, entityCollection);
        processPacketData(Number, polygon, 'granularity', polygonData.granularity, interval, sourceUri, entityCollection);
        processPacketData(Rotation, polygon, 'stRotation', polygonData.stRotation, interval, sourceUri, entityCollection);
        processPacketData(Boolean, polygon, 'fill', polygonData.fill, interval, sourceUri, entityCollection);
        processPacketData(Boolean, polygon, 'outline', polygonData.outline, interval, sourceUri, entityCollection);
        processPacketData(Color, polygon, 'outlineColor', polygonData.outlineColor, interval, sourceUri, entityCollection);
        processPacketData(Number, polygon, 'outlineWidth', polygonData.outlineWidth, interval, sourceUri, entityCollection);
        processPacketData(Boolean, polygon, 'perPositionHeight', polygonData.perPositionHeight, interval, sourceUri, entityCollection);
        processPacketData(Boolean, polygon, 'closeTop', polygonData.closeTop, interval, sourceUri, entityCollection);
        processPacketData(Boolean, polygon, 'closeBottom', polygonData.closeBottom, interval, sourceUri, entityCollection);
        processPositions(polygon, 'hierarchy', polygonData.positions, entityCollection);
    }

    function processRectangle(entity, packet, entityCollection, sourceUri) {
        var rectangleData = packet.rectangle;
        if (!defined(rectangleData)) {
            return;
        }

        var interval;
        var intervalString = rectangleData.interval;
        if (defined(intervalString)) {
            iso8601Scratch.iso8601 = intervalString;
            interval = TimeInterval.fromIso8601(iso8601Scratch);
        }

        var rectangle = entity.rectangle;
        if (!defined(rectangle)) {
            entity.rectangle = rectangle = new RectangleGraphics();
        }

        processPacketData(Boolean, rectangle, 'show', rectangleData.show, interval, sourceUri, entityCollection);
        processPacketData(Rectangle, rectangle, 'coordinates', rectangleData.coordinates, interval, sourceUri, entityCollection);
        processMaterialPacketData(rectangle, 'material', rectangleData.material, interval, sourceUri, entityCollection);
        processPacketData(Number, rectangle, 'height', rectangleData.height, interval, sourceUri, entityCollection);
        processPacketData(Number, rectangle, 'extrudedHeight', rectangleData.extrudedHeight, interval, sourceUri, entityCollection);
        processPacketData(Number, rectangle, 'granularity', rectangleData.granularity, interval, sourceUri, entityCollection);
        processPacketData(Rotation, rectangle, 'rotation', rectangleData.rotation, interval, sourceUri, entityCollection);
        processPacketData(Rotation, rectangle, 'stRotation', rectangleData.stRotation, interval, sourceUri, entityCollection);
        processPacketData(Boolean, rectangle, 'fill', rectangleData.fill, interval, sourceUri, entityCollection);
        processPacketData(Boolean, rectangle, 'outline', rectangleData.outline, interval, sourceUri, entityCollection);
        processPacketData(Color, rectangle, 'outlineColor', rectangleData.outlineColor, interval, sourceUri, entityCollection);
        processPacketData(Number, rectangle, 'outlineWidth', rectangleData.outlineWidth, interval, sourceUri, entityCollection);
        processPacketData(Boolean, rectangle, 'closeBottom', rectangleData.closeBottom, interval, sourceUri, entityCollection);
        processPacketData(Boolean, rectangle, 'closeTop', rectangleData.closeTop, interval, sourceUri, entityCollection);
    }

    function processCorridor(entity, packet, entityCollection, sourceUri) {
        var corridorData = packet.corridor;
        if (!defined(corridorData)) {
            return;
        }

        var interval;
        var intervalString = corridorData.interval;
        if (defined(intervalString)) {
            iso8601Scratch.iso8601 = intervalString;
            interval = TimeInterval.fromIso8601(iso8601Scratch);
        }

        var corridor = entity.corridor;
        if (!defined(corridor)) {
            entity.corridor = corridor = new CorridorGraphics();
        }

        processPositions(corridor, 'positions', corridorData.positions, entityCollection);
        processPacketData(Number, corridor, 'width', corridorData.width, interval, sourceUri, entityCollection);
        processPacketData(CornerType, corridor, 'cornerType', corridorData.cornerType, interval, sourceUri, entityCollection);
        processPacketData(Number, corridor, 'height', corridorData.height, interval, sourceUri, entityCollection);
        processPacketData(Number, corridor, 'extrudedHeight', corridorData.extrudedHeight, interval, sourceUri, entityCollection);
        processPacketData(Boolean, corridor, 'show', corridorData.show, interval, sourceUri, entityCollection);
        processMaterialPacketData(corridor, 'material', corridorData.material, interval, sourceUri, entityCollection);
        processPacketData(Number, corridor, 'granularity', corridorData.granularity, interval, sourceUri, entityCollection);
        processPacketData(Boolean, corridor, 'fill', corridorData.fill, interval, sourceUri, entityCollection);
        processPacketData(Boolean, corridor, 'outline', corridorData.outline, interval, sourceUri, entityCollection);
        processPacketData(Color, corridor, 'outlineColor', corridorData.outlineColor, interval, sourceUri, entityCollection);
        processPacketData(Number, corridor, 'outlineWidth', corridorData.outlineWidth, interval, sourceUri, entityCollection);
    }

    function processWall(entity, packet, entityCollection, sourceUri) {
        var wallData = packet.wall;
        if (!defined(wallData)) {
            return;
        }

        var interval;
        var intervalString = wallData.interval;
        if (defined(intervalString)) {
            iso8601Scratch.iso8601 = intervalString;
            interval = TimeInterval.fromIso8601(iso8601Scratch);
        }

        var wall = entity.wall;
        if (!defined(wall)) {
            entity.wall = wall = new WallGraphics();
        }

        processPacketData(Boolean, wall, 'show', wallData.show, interval, sourceUri, entityCollection);
        processMaterialPacketData(wall, 'material', wallData.material, interval, sourceUri, entityCollection);
        processPacketData(Array, wall, 'minimumHeights', wallData.minimumHeights, interval, sourceUri, entityCollection);
        processPacketData(Array, wall, 'maximumHeights', wallData.maximumHeights, interval, sourceUri, entityCollection);
        processPacketData(Number, wall, 'granularity', wallData.granularity, interval, sourceUri, entityCollection);
        processPacketData(Boolean, wall, 'fill', wallData.fill, interval, sourceUri, entityCollection);
        processPacketData(Boolean, wall, 'outline', wallData.outline, interval, sourceUri, entityCollection);
        processPacketData(Color, wall, 'outlineColor', wallData.outlineColor, interval, sourceUri, entityCollection);
        processPacketData(Number, wall, 'outlineWidth', wallData.outlineWidth, interval, sourceUri, entityCollection);
        processPositions(wall, 'positions', wallData.positions, entityCollection);
    }

    function processPolyline(entity, packet, entityCollection, sourceUri) {
        var polylineData = packet.polyline;
        if (!defined(polylineData)) {
            return;
        }

        var interval;
        var intervalString = polylineData.interval;
        if (defined(intervalString)) {
            iso8601Scratch.iso8601 = intervalString;
            interval = TimeInterval.fromIso8601(iso8601Scratch);
        }

        var polyline = entity.polyline;
        if (!defined(polyline)) {
            entity.polyline = polyline = new PolylineGraphics();
        }

        processPacketData(Boolean, polyline, 'show', polylineData.show, interval, sourceUri, entityCollection);
        processPacketData(Number, polyline, 'width', polylineData.width, interval, sourceUri, entityCollection);
        processMaterialPacketData(polyline, 'material', polylineData.material, interval, sourceUri, entityCollection);
        processPacketData(Boolean, polyline, 'followSurface', polylineData.followSurface, interval, sourceUri, entityCollection);
        processPacketData(Number, polyline, 'granularity', polylineData.granularity, interval, sourceUri, entityCollection);
        processPositions(polyline, 'positions', polylineData.positions, entityCollection);
    }

    function processCzmlPacket(packet, entityCollection, updaterFunctions, sourceUri, dataSource) {
        var objectId = packet.id;
        if (!defined(objectId)) {
            objectId = createGuid();
        }

        currentId = objectId;

        if (!defined(dataSource._version) && objectId !== 'document') {
            throw new RuntimeError('The first CZML packet is required to be the document object.');
        }

        if (packet['delete'] === true) {
            entityCollection.removeById(objectId);
        } else if (objectId === 'document') {
            processDocument(packet, dataSource);
        } else {
            var entity = entityCollection.getOrCreateEntity(objectId);

            var parentId = packet.parent;
            if (defined(parentId)) {
                entity.parent = entityCollection.getOrCreateEntity(parentId);
            }

            for (var i = updaterFunctions.length - 1; i > -1; i--) {
                updaterFunctions[i](entity, packet, entityCollection, sourceUri);
            }
        }

        currentId = undefined;
    }

    function updateClock(dataSource) {
        var clock;
        var clockPacket = dataSource._documentPacket.clock;
        if (!defined(clockPacket)) {
            if (!defined(dataSource._clock)) {
                var availability = dataSource._entityCollection.computeAvailability();
                if (!availability.start.equals(Iso8601.MINIMUM_VALUE)) {
                    var startTime = availability.start;
                    var stopTime = availability.stop;
                    var totalSeconds = JulianDate.secondsDifference(stopTime, startTime);
                    var multiplier = Math.round(totalSeconds / 120.0);

                    clock = new DataSourceClock();
                    clock.startTime = JulianDate.clone(startTime);
                    clock.stopTime = JulianDate.clone(stopTime);
                    clock.clockRange = ClockRange.LOOP_STOP;
                    clock.multiplier = multiplier;
                    clock.currentTime = JulianDate.clone(startTime);
                    clock.clockStep = ClockStep.SYSTEM_CLOCK_MULTIPLIER;
                    dataSource._clock = clock;
                    return true;
                }
            }
            return false;
        }

        if (defined(dataSource._clock)) {
            clock = dataSource._clock.clone();
        } else {
            clock = new DataSourceClock();
            clock.startTime = Iso8601.MINIMUM_VALUE.clone();
            clock.stopTime = Iso8601.MAXIMUM_VALUE.clone();
            clock.currentTime = Iso8601.MINIMUM_VALUE.clone();
            clock.clockRange = ClockRange.LOOP_STOP;
            clock.clockStep = ClockStep.SYSTEM_CLOCK_MULTIPLIER;
            clock.multiplier = 1.0;
        }
        if (defined(clockPacket.interval)) {
            iso8601Scratch.iso8601 = clockPacket.interval;
            var interval = TimeInterval.fromIso8601(iso8601Scratch);
            clock.startTime = interval.start;
            clock.stopTime = interval.stop;
        }
        if (defined(clockPacket.currentTime)) {
            clock.currentTime = JulianDate.fromIso8601(clockPacket.currentTime);
        }
        if (defined(clockPacket.range)) {
            clock.clockRange = defaultValue(ClockRange[clockPacket.range], ClockRange.LOOP_STOP);
        }
        if (defined(clockPacket.step)) {
            clock.clockStep = defaultValue(ClockStep[clockPacket.step], ClockStep.SYSTEM_CLOCK_MULTIPLIER);
        }
        if (defined(clockPacket.multiplier)) {
            clock.multiplier = clockPacket.multiplier;
        }

        if (!clock.equals(dataSource._clock)) {
            dataSource._clock = clock.clone(dataSource._clock);
            return true;
        }

        return false;
    }

    function load(dataSource, czml, options, clear) {
        //>>includeStart('debug', pragmas.debug);
        if (!defined(czml)) {
            throw new DeveloperError('czml is required.');
        }
        //>>includeEnd('debug');

        options = defaultValue(options, defaultValue.EMPTY_OBJECT);

        var promise = czml;
        var sourceUri = options.sourceUri;
        if (typeof czml === 'string') {
            promise = loadJson(czml);
            sourceUri = defaultValue(sourceUri, czml);
        }

        DataSource.setLoading(dataSource, true);

        return when(promise, function(czml) {
            return loadCzml(dataSource, czml, sourceUri, clear);
        }).otherwise(function(error) {
            DataSource.setLoading(dataSource, false);
            dataSource._error.raiseEvent(dataSource, error);
            console.log(error);
            return when.reject(error);
        });
    }

    function loadCzml(dataSource, czml, sourceUri, clear) {
        DataSource.setLoading(dataSource, true);
        var entityCollection = dataSource._entityCollection;

        if (clear) {
            dataSource._version = undefined;
            dataSource._documentPacket = new DocumentPacket();
            entityCollection.removeAll();
        }

        CzmlDataSource._processCzml(czml, entityCollection, sourceUri, undefined, dataSource);

        var raiseChangedEvent = updateClock(dataSource);

        var documentPacket = dataSource._documentPacket;
        if (defined(documentPacket.name) && dataSource._name !== documentPacket.name) {
            dataSource._name = documentPacket.name;
            raiseChangedEvent = true;
        } else if (!defined(dataSource._name) && defined(sourceUri)) {
            dataSource._name = getFilenameFromUri(sourceUri);
            raiseChangedEvent = true;
        }

        DataSource.setLoading(dataSource, false);
        if (raiseChangedEvent) {
            dataSource._changed.raiseEvent(dataSource);
        }

        return dataSource;
    }

    function DocumentPacket() {
        this.name = undefined;
        this.clock = undefined;
    }

    /**
     * A {@link DataSource} which processes {@link https://github.com/AnalyticalGraphicsInc/cesium/wiki/CZML-Guide|CZML}.
     * @alias CzmlDataSource
     * @constructor
     *
     * @param {String} [name] An optional name for the data source.  This value will be overwritten if a loaded document contains a name.
     *
     * @demo {@link http://cesiumjs.org/Cesium/Apps/Sandcastle/index.html?src=CZML.html|Cesium Sandcastle CZML Demo}
     */
    function CzmlDataSource(name) {
        this._name = name;
        this._changed = new Event();
        this._error = new Event();
        this._isLoading = false;
        this._loading = new Event();
        this._clock = undefined;
        this._documentPacket = new DocumentPacket();
        this._version = undefined;
        this._entityCollection = new EntityCollection(this);
    }

    /**
     * Creates a Promise to a new instance loaded with the provided CZML data.
     *
     * @param {String|Object} data A url or CZML object to be processed.
     * @param {Object} [options] An object with the following properties:
     * @param {String} [options.sourceUri] Overrides the url to use for resolving relative links.
     * @returns {Promise.<CzmlDataSource>} A promise that resolves to the new instance once the data is processed.
     */
    CzmlDataSource.load = function(czml, options) {
        return new CzmlDataSource().load(czml, options);
    };

    defineProperties(CzmlDataSource.prototype, {
        /**
         * Gets a human-readable name for this instance.
         * @memberof CzmlDataSource.prototype
         * @type {String}
         */
        name : {
            get : function() {
                return this._name;
            }
        },
        /**
         * Gets the clock settings defined by the loaded CZML.  If no clock is explicitly
         * defined in the CZML, the combined availability of all objects is returned.  If
         * only static data exists, this value is undefined.
         * @memberof CzmlDataSource.prototype
         * @type {DataSourceClock}
         */
        clock : {
            get : function() {
                return this._clock;
            }
        },
        /**
         * Gets the collection of {@link Entity} instances.
         * @memberof CzmlDataSource.prototype
         * @type {EntityCollection}
         */
        entities : {
            get : function() {
                return this._entityCollection;
            }
        },
        /**
         * Gets a value indicating if the data source is currently loading data.
         * @memberof CzmlDataSource.prototype
         * @type {Boolean}
         */
        isLoading : {
            get : function() {
                return this._isLoading;
            }
        },
        /**
         * Gets an event that will be raised when the underlying data changes.
         * @memberof CzmlDataSource.prototype
         * @type {Event}
         */
        changedEvent : {
            get : function() {
                return this._changed;
            }
        },
        /**
         * Gets an event that will be raised if an error is encountered during processing.
         * @memberof CzmlDataSource.prototype
         * @type {Event}
         */
        errorEvent : {
            get : function() {
                return this._error;
            }
        },
        /**
         * Gets an event that will be raised when the data source either starts or stops loading.
         * @memberof CzmlDataSource.prototype
         * @type {Event}
         */
        loadingEvent : {
            get : function() {
                return this._loading;
            }
        },
        /**
         * Gets whether or not this data source should be displayed.
         * @memberof CzmlDataSource.prototype
         * @type {Boolean}
         */
        show : {
            get : function() {
                return this._entityCollection.show;
            },
            set : function(value) {
                this._entityCollection.show = value;
            }
        }
    });

    /**
     * Gets the array of CZML processing functions.
     * @memberof CzmlDataSource
     * @type Array
     */
    CzmlDataSource.updaters = [
        processBillboard, //
        processBox, //
        processCorridor, //
        processCylinder, //
        processEllipse, //
        processEllipsoid, //
        processLabel, //
        processModel, //
        processName, //
        processDescription, //
        processPath, //
        processPoint, //
        processPolygon, //
        processPolyline, //
        processRectangle, //
        processPosition, //
        processViewFrom, //
        processWall, //
        processOrientation, //
        processAvailability];

    /**
     * Processes the provided url or CZML object without clearing any existing data.
     *
     * @param {String|Object} czml A url or CZML object to be processed.
     * @param {Object} [options] An object with the following properties:
     * @param {String} [options.sourceUri] Overrides the url to use for resolving relative links.
     * @returns {Promise.<CzmlDataSource>} A promise that resolves to this instances once the data is processed.
     */
    CzmlDataSource.prototype.process = function(czml, options) {
        return load(this, czml, options, false);
    };

    /**
     * Loads the provided url or CZML object, replacing any existing data.
     *
     * @param {String|Object} czml A url or CZML object to be processed.
     * @param {Object} [options] An object with the following properties:
     * @param {String} [options.sourceUri] Overrides the url to use for resolving relative links.
     * @returns {Promise.<CzmlDataSource>} A promise that resolves to this instances once the data is processed.
     */
    CzmlDataSource.prototype.load = function(czml, options) {
        return load(this, czml, options, true);
    };

    /**
     * A helper function used by custom CZML updater functions
     * which creates or updates a {@link Property} from a CZML packet.
     * @function
     *
     * @param {Function} type The constructor function for the property being processed.
     * @param {Object} object The object on which the property will be added or updated.
     * @param {String} propertyName The name of the property on the object.
     * @param {Object} packetData The CZML packet being processed.
     * @param {TimeInterval} interval A constraining interval for which the data is valid.
     * @param {String} sourceUri The originating uri of the data being processed.
     * @param {EntityCollection} entityCollection The collection being processsed.
     */
    CzmlDataSource.processPacketData = processPacketData;

    /**
     * A helper function used by custom CZML updater functions
     * which creates or updates a {@link PositionProperty} from a CZML packet.
     * @function
     *
     * @param {Object} object The object on which the property will be added or updated.
     * @param {String} propertyName The name of the property on the object.
     * @param {Object} packetData The CZML packet being processed.
     * @param {TimeInterval} interval A constraining interval for which the data is valid.
     * @param {String} sourceUri The originating uri of the data being processed.
     * @param {EntityCollection} entityCollection The collection being processsed.
     */
    CzmlDataSource.processPositionPacketData = processPositionPacketData;

    /**
     * A helper function used by custom CZML updater functions
     * which creates or updates a {@link MaterialProperty} from a CZML packet.
     * @function
     *
     * @param {Object} object The object on which the property will be added or updated.
     * @param {String} propertyName The name of the property on the object.
     * @param {Object} packetData The CZML packet being processed.
     * @param {TimeInterval} interval A constraining interval for which the data is valid.
     * @param {String} sourceUri The originating uri of the data being processed.
     * @param {EntityCollection} entityCollection The collection being processsed.
     */
    CzmlDataSource.processMaterialPacketData = processMaterialPacketData;

    CzmlDataSource._processCzml = function(czml, entityCollection, sourceUri, updaterFunctions, dataSource) {
        updaterFunctions = defined(updaterFunctions) ? updaterFunctions : CzmlDataSource.updaters;

        if (isArray(czml)) {
            for (var i = 0, len = czml.length; i < len; i++) {
                processCzmlPacket(czml[i], entityCollection, updaterFunctions, sourceUri, dataSource);
            }
        } else {
            processCzmlPacket(czml, entityCollection, updaterFunctions, sourceUri, dataSource);
        }
    };

    return CzmlDataSource;
});<|MERGE_RESOLUTION|>--- conflicted
+++ resolved
@@ -348,46 +348,6 @@
     function unwrapInterval(type, czmlInterval, sourceUri) {
         /*jshint sub:true*/
         switch (type) {
-<<<<<<< HEAD
-        case Boolean:
-            return defaultValue(czmlInterval['boolean'], czmlInterval);
-        case Cartesian2:
-            return czmlInterval.cartesian2;
-        case Cartesian3:
-            return unwrapCartesianInterval(czmlInterval);
-        case Color:
-            return unwrapColorInterval(czmlInterval);
-        case StripeOrientation:
-            return StripeOrientation[defaultValue(czmlInterval.stripeOrientation, czmlInterval)];
-        case HorizontalOrigin:
-            return HorizontalOrigin[defaultValue(czmlInterval.horizontalOrigin, czmlInterval)];
-        case HeightReference:
-            return HeightReference[defaultValue(czmlInterval.heightReference, czmlInterval)];
-        case Image:
-            return unwrapUriInterval(czmlInterval, sourceUri);
-        case JulianDate:
-            return JulianDate.fromIso8601(defaultValue(czmlInterval.date, czmlInterval));
-        case LabelStyle:
-            return LabelStyle[defaultValue(czmlInterval.labelStyle, czmlInterval)];
-        case Rotation:
-            return defaultValue(czmlInterval.number, czmlInterval);
-        case Number:
-            return defaultValue(czmlInterval.number, czmlInterval);
-        case String:
-            return defaultValue(czmlInterval.string, czmlInterval);
-        case Array:
-            return czmlInterval.array;
-        case Quaternion:
-            return unwrapQuaternionInterval(czmlInterval);
-        case Rectangle:
-            return unwrapRectangleInterval(czmlInterval);
-        case Uri:
-            return unwrapUriInterval(czmlInterval, sourceUri);
-        case VerticalOrigin:
-            return VerticalOrigin[defaultValue(czmlInterval.verticalOrigin, czmlInterval)];
-        default:
-            throw new RuntimeError(type);
-=======
             case Boolean:
                 return defaultValue(czmlInterval['boolean'], czmlInterval);
             case Cartesian2:
@@ -402,6 +362,8 @@
                 return HorizontalOrigin[defaultValue(czmlInterval.horizontalOrigin, czmlInterval)];
             case CornerType:
                 return CornerType[defaultValue(czmlInterval.cornerType, czmlInterval)];
+            case HeightReference:
+                return HeightReference[defaultValue(czmlInterval.heightReference, czmlInterval)];
             case Image:
                 return unwrapUriInterval(czmlInterval, sourceUri);
             case JulianDate:
@@ -426,7 +388,6 @@
                 return VerticalOrigin[defaultValue(czmlInterval.verticalOrigin, czmlInterval)];
             default:
                 throw new RuntimeError(type);
->>>>>>> 02864b0b
         }
     }
 
