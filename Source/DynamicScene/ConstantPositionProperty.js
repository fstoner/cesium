/*global define*/
define(['./PositionProperty',
        './Property',
        '../Core/Cartesian3',
        '../Core/defaultValue',
        '../Core/defined',
        '../Core/defineProperties',
        '../Core/DeveloperError',
        '../Core/Event',
        '../Core/ReferenceFrame'
    ], function(
        PositionProperty,
        Property,
        Cartesian3,
        defaultValue,
        defined,
        defineProperties,
        DeveloperError,
        Event,
        ReferenceFrame) {
    "use strict";

    /**
     * A {@link PositionProperty} whose value does not change in respect to the
     * {@link ReferenceFrame} in which is it defined.
     *
     * @alias ConstantPositionProperty
     * @constructor
     *
     * @param {Cartesian3} [value] The property value.
     * @param {ReferenceFrame} [referenceFrame=ReferenceFrame.FIXED] The reference frame in which the position is defined.
<<<<<<< HEAD
=======
     *
     * @example
     * //Create a constant position in the inertial frame.
     * var constantProperty = new Cesium.ConstantPositionProperty(new Cesium.Cartesian3(-4225824.0, 1261219.0, -5148934.0), Cesium.ReferenceFrame.INERTIAL);
>>>>>>> d587737a
     */
    var ConstantPositionProperty = function(value, referenceFrame) {
        this._definitionChanged = new Event();
        this._value = Cartesian3.clone(value);
        this._referenceFrame = defaultValue(referenceFrame, ReferenceFrame.FIXED);
    };

    defineProperties(ConstantPositionProperty.prototype, {
        /**
         * Gets a value indicating if this property is constant.  A property is considered
         * constant if getValue always returns the same result for the current definition.
         * @memberof PositionProperty.prototype
         * @type {Boolean}
         */
        isConstant : {
            get : function() {
                return !defined(this._value) || this._referenceFrame === ReferenceFrame.FIXED;
            }
        },
        /**
         * Gets the event that is raised whenever the definition of this property changes.
         * The definition is considered to have changed if a call to getValue would return
         * a different result for the same time.
         * @memberof PositionProperty.prototype
         * @type {Event}
         */
        definitionChanged : {
            get : function() {
                return this._definitionChanged;
            }
        },
        /**
         * Gets the reference frame in which the position is defined.
         * @memberof ConstantPositionProperty.prototype
         * @Type {ReferenceFrame}
         * @default ReferenceFrame.FIXED;
         */
        referenceFrame : {
            get : function() {
                return this._referenceFrame;
            }
        }
    });

    /**
     * Gets the value of the property at the provided time in the fixed frame.
     * @memberof ConstantPositionProperty
     *
     * @param {JulianDate} time The time for which to retrieve the value.
     * @param {Object} [result] The object to store the value into, if omitted, a new instance is created and returned.
     * @returns {Object} The modified result parameter or a new instance if the result parameter was not supplied.
     */
    ConstantPositionProperty.prototype.getValue = function(time, result) {
        return this.getValueInReferenceFrame(time, ReferenceFrame.FIXED, result);
    };

    /**
     * Sets the value of the property.
     * If the value is an object, the object must provide clone and equals functions.
     * @memberof ConstantPositionProperty
     *
     * @param {Cartesian3} value The property value.
     * @param {ReferenceFrame} [referenceFrame=this.referenceFrame] The reference frame in which the position is defined.
     */
    ConstantPositionProperty.prototype.setValue = function(value, referenceFrame) {
        var definitionChanged = false;
        if (!Cartesian3.equals(this._value, value)) {
            definitionChanged = true;
            this._value = Cartesian3.clone(value);
        }
        if (defined(referenceFrame) && this._referenceFrame !== referenceFrame) {
            definitionChanged = true;
            this._referenceFrame = defaultValue(this._referenceFrame, referenceFrame);
        }
        if (definitionChanged) {
            this._definitionChanged.raiseEvent(this);
        }
    };

    /**
     * Gets the value of the property at the provided time and in the provided reference frame.
     * @memberof ConstantPositionProperty
     *
     * @param {JulianDate} time The time for which to retrieve the value.
     * @param {ReferenceFrame} referenceFrame The desired referenceFrame of the result.
     * @param {Cartesian3} [result] The object to store the value into, if omitted, a new instance is created and returned.
     * @returns {Cartesian3} The modified result parameter or a new instance if the result parameter was not supplied.
     */
    ConstantPositionProperty.prototype.getValueInReferenceFrame = function(time, referenceFrame, result) {
        //>>includeStart('debug', pragmas.debug);
        if (!defined(time)) {
            throw new DeveloperError('time is required.');
        }
        if (!defined(referenceFrame)) {
            throw new DeveloperError('referenceFrame is required.');
        }
        //>>includeEnd('debug');

        return PositionProperty.convertToReferenceFrame(time, this._value, this._referenceFrame, referenceFrame, result);
    };

    /**
     * Compares this property to the provided property and returns
     * <code>true</code> if they are equal, <code>false</code> otherwise.
     * @memberof ConstantPositionProperty
     *
     * @param {Property} [other] The other property.
     * @returns {Boolean} <code>true</code> if left and right are equal, <code>false</code> otherwise.
     */
    ConstantPositionProperty.prototype.equals = function(other) {
        return this === other ||
               (other instanceof ConstantPositionProperty &&
                Cartesian3.equals(this._value, other._value) &&
                this._referenceFrame === other._referenceFrame);
    };

    return ConstantPositionProperty;
});<|MERGE_RESOLUTION|>--- conflicted
+++ resolved
@@ -29,13 +29,6 @@
      *
      * @param {Cartesian3} [value] The property value.
      * @param {ReferenceFrame} [referenceFrame=ReferenceFrame.FIXED] The reference frame in which the position is defined.
-<<<<<<< HEAD
-=======
-     *
-     * @example
-     * //Create a constant position in the inertial frame.
-     * var constantProperty = new Cesium.ConstantPositionProperty(new Cesium.Cartesian3(-4225824.0, 1261219.0, -5148934.0), Cesium.ReferenceFrame.INERTIAL);
->>>>>>> d587737a
      */
     var ConstantPositionProperty = function(value, referenceFrame) {
         this._definitionChanged = new Event();
