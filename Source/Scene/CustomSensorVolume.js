/*global define*/
define([
        '../Core/defaultValue',
        '../Core/DeveloperError',
        '../Core/Color',
        '../Core/combine',
        '../Core/destroyObject',
        '../Core/FAR',
        '../Core/Cartesian3',
        '../Core/Matrix4',
        '../Core/ComponentDatatype',
        '../Core/PrimitiveType',
        '../Core/BoundingSphere',
        '../Renderer/BufferUsage',
        '../Renderer/BlendingState',
        '../Renderer/CommandLists',
        '../Renderer/DrawCommand',
        '../Renderer/createPickFragmentShaderSource',
        '../Renderer/CullFace',
        './Material',
        '../Shaders/SensorVolume',
        '../Shaders/CustomSensorVolumeVS',
        '../Shaders/CustomSensorVolumeFS',
        './SceneMode'
    ], function(
        defaultValue,
        DeveloperError,
        Color,
        combine,
        destroyObject,
        FAR,
        Cartesian3,
        Matrix4,
        ComponentDatatype,
        PrimitiveType,
        BoundingSphere,
        BufferUsage,
        BlendingState,
        CommandLists,
        DrawCommand,
        createPickFragmentShaderSource,
        CullFace,
        Material,
        ShadersSensorVolume,
        CustomSensorVolumeVS,
        CustomSensorVolumeFS,
        SceneMode) {
    "use strict";

    var attributeIndices = {
        position : 0,
        normal : 1
    };

    /**
     * DOC_TBA
     *
     * @alias CustomSensorVolume
     * @constructor
     *
     * @see SensorVolumeCollection#addCustom
     */
    var CustomSensorVolume = function(options) {
        options = defaultValue(options, defaultValue.EMPTY_OBJECT);

        this._pickId = undefined;
        this._pickIdThis = defaultValue(options._pickIdThis, this);

<<<<<<< HEAD
        this._colorCommand = new DrawCommand();
        this._colorCommand.owner = this;
=======
        this._frontFaceColorCommand = new DrawCommand();
        this._backFaceColorCommand = new DrawCommand();
>>>>>>> a2bf3147
        this._pickCommand = new DrawCommand();
        this._pickCommand.owner = this;
        this._commandLists = new CommandLists();

        this._frontFaceColorCommand.primitiveType = PrimitiveType.TRIANGLES;
        this._frontFaceColorCommand.boundingVolume = new BoundingSphere();
        this._frontFaceColorCommand.owner = this;

        this._backFaceColorCommand.primitiveType = this._frontFaceColorCommand.primitiveType;
        this._backFaceColorCommand.boundingVolume = this._frontFaceColorCommand.boundingVolume;
        this._backFaceColorCommand.owner = this;

        this._pickCommand.primitiveType = this._frontFaceColorCommand.primitiveType;
        this._pickCommand.boundingVolume = this._frontFaceColorCommand.boundingVolume;
        this._pickCommand.owner = this;

        /**
         * <code>true</code> if this sensor will be shown; otherwise, <code>false</code>
         *
         * @type {Boolean}
         * @default true
         */
        this.show = defaultValue(options.show, true);

        /**
         * When <code>true</code>, a polyline is shown where the sensor outline intersections the central body.
         *
         * @type {Boolean}
         *
         * @default true
         *
         * @see CustomSensorVolume#intersectionColor
         */
        this.showIntersection = defaultValue(options.showIntersection, true);

        /**
         * <p>
         * Determines if a sensor intersecting the ellipsoid is drawn through the ellipsoid and potentially out
         * to the other side, or if the part of the sensor intersecting the ellipsoid stops at the ellipsoid.
         * </p>
         *
         * @type {Boolean}
         * @default false
         */
        this.showThroughEllipsoid = defaultValue(options.showThroughEllipsoid, false);
        this._showThroughEllipsoid = this.showThroughEllipsoid;

        /**
         * The 4x4 transformation matrix that transforms this sensor from model to world coordinates.  In it's model
         * coordinates, the sensor's principal direction is along the positive z-axis.  The clock angle, sometimes
         * called azimuth, is the angle in the sensor's X-Y plane measured from the positive X-axis toward the positive
         * Y-axis.  The cone angle, sometimes called elevation, is the angle out of the X-Y plane along the positive Z-axis.
         * This matrix is available to GLSL vertex and fragment shaders via
         * {@link czm_model} and derived uniforms.
         * <br /><br />
         * <div align='center'>
         * <img src='images/CustomSensorVolume.setModelMatrix.png' /><br />
         * Model coordinate system for a custom sensor
         * </div>
         *
         * @type {Matrix4}
         * @default {@link Matrix4.IDENTITY}
         *
         * @see czm_model
         *
         * @example
         * // The sensor's vertex is located on the surface at -75.59777 degrees longitude and 40.03883 degrees latitude.
         * // The sensor's opens upward, along the surface normal.
         * var center = ellipsoid.cartographicToCartesian(Cartographic.fromDegrees(-75.59777, 40.03883));
         * sensor.modelMatrix = Transforms.eastNorthUpToFixedFrame(center);
         */
        this.modelMatrix = Matrix4.clone(defaultValue(options.modelMatrix, Matrix4.IDENTITY));

        /**
         * DOC_TBA
         *
         * @type {BufferUsage}
         * @default {@link BufferUsage.STATIC_DRAW}
         */
        this.bufferUsage = defaultValue(options.bufferUsage, BufferUsage.STATIC_DRAW);
        this._bufferUsage = this.bufferUsage;

        /**
         * DOC_TBA
         *
         * @type {Number}
         * @default {@link Number.POSITIVE_INFINITY}
         */
        this.radius = defaultValue(options.radius, Number.POSITIVE_INFINITY);

        this._directions = undefined;
        this._directionsDirty = false;
        this.setDirections(options.directions);

        /**
         * The surface appearance of the sensor.  This can be one of several built-in {@link Material} objects or a custom material, scripted with
         * <a href='https://github.com/AnalyticalGraphicsInc/cesium/wiki/Fabric'>Fabric</a>.
         * <p>
         * The default material is <code>Material.ColorType</code>.
         * </p>
         *
         * @type {Material}
         * @default Material.fromType(undefined, Material.ColorType)
         *
         * @example
         * // 1. Change the color of the default material to yellow
         * sensor.material.uniforms.color = new Color(1.0, 1.0, 0.0, 1.0);
         *
         * // 2. Change material to horizontal stripes
         * sensor.material = Material.fromType(scene.getContext(), Material.StripeType);
         *
         * @see <a href='https://github.com/AnalyticalGraphicsInc/cesium/wiki/Fabric'>Fabric</a>
         */
        this.material = typeof options.material !== 'undefined' ? options.material : Material.fromType(undefined, Material.ColorType);
        this._material = undefined;

        /**
         * The color of the polyline where the sensor outline intersects the central body.  The default is {@link Color.WHITE}.
         *
         * @type {Color}
         * @default {@link Color.WHITE}
         *
         * @see CustomSensorVolume#showIntersection
         */
        this.intersectionColor = Color.clone(defaultValue(options.intersectionColor, Color.WHITE));

        /**
         * The approximate pixel width of the polyline where the sensor outline intersects the central body.  The default is 5.0.
         *
         * @type {Number}
         * @default 5.0
         *
         * @see CustomSensorVolume#showIntersection
         */
        this.intersectionWidth = defaultValue(options.intersectionWidth, 5.0);

        var that = this;
        this._uniforms = {
            u_showThroughEllipsoid : function() {
                return that.showThroughEllipsoid;
            },
            u_showIntersection : function() {
                return that.showIntersection;
            },
            u_sensorRadius : function() {
                return isFinite(that.radius) ? that.radius : FAR;
            },
            u_intersectionColor : function() {
                return that.intersectionColor;
            },
            u_intersectionWidth : function() {
                return that.intersectionWidth;
            },
            u_normalDirection : function() {
                return 1.0;
            }
        };

        this._mode = SceneMode.SCENE3D;
    };

    /**
     * DOC_TBA
     *
     * @memberof CustomSensorVolume
     *
     * @see CustomSensorVolume#getDirections
     */
    CustomSensorVolume.prototype.setDirections = function(directions) {
        this._directions = directions;
        this._directionsDirty = true;
    };

    /**
     * DOC_TBA
     *
     * @memberof CustomSensorVolume
     *
     * @see CustomSensorVolume#setDirections
     */
    CustomSensorVolume.prototype.getDirections = function() {
        return this._directions;
    };

    function computePositions(customSensorVolume) {
        var directions = customSensorVolume._directions;
        var length = directions.length;
        var positions = new Float32Array(3 * length);
        var r = isFinite(customSensorVolume.radius) ? customSensorVolume.radius : FAR;

        var boundingVolumePositions = [Cartesian3.ZERO];

        for ( var i = length - 2, j = length - 1, k = 0; k < length; i = j++, j = k++) {
            // PERFORMANCE_IDEA:  We can avoid redundant operations for adjacent edges.
            var n0 = Cartesian3.fromSpherical(directions[i]);
            var n1 = Cartesian3.fromSpherical(directions[j]);
            var n2 = Cartesian3.fromSpherical(directions[k]);

            // Extend position so the volume encompasses the sensor's radius.
            var theta = Math.max(Cartesian3.angleBetween(n0, n1), Cartesian3.angleBetween(n1, n2));
            var distance = r / Math.cos(theta * 0.5);
            var p = n1.multiplyByScalar(distance);

            positions[(j * 3) + 0] = p.x;
            positions[(j * 3) + 1] = p.y;
            positions[(j * 3) + 2] = p.z;

            boundingVolumePositions.push(p);
        }

        BoundingSphere.fromPoints(boundingVolumePositions, customSensorVolume._frontFaceColorCommand.boundingVolume);

        return positions;
    }

    function createVertexArray(customSensorVolume, context) {
        var positions = computePositions(customSensorVolume);

        var length = customSensorVolume._directions.length;
        var vertices = new Float32Array(2 * 3 * 3 * length);

        var k = 0;
        for ( var i = length - 1, j = 0; j < length; i = j++) {
            var p0 = new Cartesian3(positions[(i * 3) + 0], positions[(i * 3) + 1], positions[(i * 3) + 2]);
            var p1 = new Cartesian3(positions[(j * 3) + 0], positions[(j * 3) + 1], positions[(j * 3) + 2]);
            var n = p1.cross(p0).normalize(); // Per-face normals

            vertices[k++] = 0.0; // Sensor vertex
            vertices[k++] = 0.0;
            vertices[k++] = 0.0;
            vertices[k++] = n.x;
            vertices[k++] = n.y;
            vertices[k++] = n.z;

            vertices[k++] = p1.x;
            vertices[k++] = p1.y;
            vertices[k++] = p1.z;
            vertices[k++] = n.x;
            vertices[k++] = n.y;
            vertices[k++] = n.z;

            vertices[k++] = p0.x;
            vertices[k++] = p0.y;
            vertices[k++] = p0.z;
            vertices[k++] = n.x;
            vertices[k++] = n.y;
            vertices[k++] = n.z;
        }

        var vertexBuffer = context.createVertexBuffer(new Float32Array(vertices), customSensorVolume.bufferUsage);
        var stride = 2 * 3 * Float32Array.BYTES_PER_ELEMENT;

        var attributes = [{
            index : attributeIndices.position,
            vertexBuffer : vertexBuffer,
            componentsPerAttribute : 3,
            componentDatatype : ComponentDatatype.FLOAT,
            offsetInBytes : 0,
            strideInBytes : stride
        }, {
            index : attributeIndices.normal,
            vertexBuffer : vertexBuffer,
            componentsPerAttribute : 3,
            componentDatatype : ComponentDatatype.FLOAT,
            offsetInBytes : 3 * Float32Array.BYTES_PER_ELEMENT,
            strideInBytes : stride
        }];

        return context.createVertexArray(attributes);
    }

    /**
     * DOC_TBA
     *
     * @memberof CustomSensorVolume
     *
     * @exception {DeveloperError} this.radius must be greater than or equal to zero.
     * @exception {DeveloperError} this.material must be defined.
     */
    CustomSensorVolume.prototype.update = function(context, frameState, commandList) {
        this._mode = frameState.mode;
        if (!this.show || this._mode !== SceneMode.SCENE3D) {
            return;
        }

        if (this.radius < 0.0) {
            throw new DeveloperError('this.radius must be greater than or equal to zero.');
        }

        if (typeof this.material === 'undefined') {
            throw new DeveloperError('this.material must be defined.');
        }

        // Initial render state creation
        if ((this._showThroughEllipsoid !== this.showThroughEllipsoid) || (typeof this._frontFaceColorCommand.renderState === 'undefined')) {
            this._showThroughEllipsoid = this.showThroughEllipsoid;

            var rs = context.createRenderState({
                depthTest : {
                    // This would be better served by depth testing with a depth buffer that does not
                    // include the ellipsoid depth - or a g-buffer containing an ellipsoid mask
                    // so we can selectively depth test.
                    enabled : !this.showThroughEllipsoid
                },
                depthMask : false,
                blending : BlendingState.ALPHA_BLEND,
                cull : {
                    enabled : true,
                    face : CullFace.BACK
                }
            });

            this._frontFaceColorCommand.renderState = rs;

            rs = context.createRenderState({
                depthTest : {
                    // This would be better served by depth testing with a depth buffer that does not
                    // include the ellipsoid depth - or a g-buffer containing an ellipsoid mask
                    // so we can selectively depth test.
                    enabled : !this.showThroughEllipsoid
                },
                depthMask : false,
                blending : BlendingState.ALPHA_BLEND,
                cull : {
                    enabled : true,
                    face : CullFace.FRONT
                }
            });

            this._backFaceColorCommand.renderState = rs;

            rs = context.createRenderState({
                depthTest : {
                    // This would be better served by depth testing with a depth buffer that does not
                    // include the ellipsoid depth - or a g-buffer containing an ellipsoid mask
                    // so we can selectively depth test.
                    enabled : !this.showThroughEllipsoid
                },
                depthMask : false,
                blending : BlendingState.ALPHA_BLEND
            });
            this._pickCommand.renderState = rs;
        }

        // Recreate vertex buffer when directions change
        if ((this._directionsDirty) || (this._bufferUsage !== this.bufferUsage)) {
            this._directionsDirty = false;
            this._bufferUsage = this.bufferUsage;
            this._va = this._va && this._va.destroy();

            var directions = this._directions;
            if (directions && (directions.length >= 3)) {
                this._frontFaceColorCommand.vertexArray = createVertexArray(this, context);
                this._backFaceColorCommand.vertexArray = this._frontFaceColorCommand.vertexArray;
                this._pickCommand.vertexArray = this._frontFaceColorCommand.vertexArray;
            }
        }

        if (typeof this._frontFaceColorCommand.vertexArray === 'undefined') {
            return;
        }

        var pass = frameState.passes;
        this._commandLists.removeAll();

        this._frontFaceColorCommand.modelMatrix = this.modelMatrix;
        this._backFaceColorCommand.modelMatrix = this._frontFaceColorCommand.modelMatrix;
        this._pickCommand.modelMatrix = this._frontFaceColorCommand.modelMatrix;

        var materialChanged = this._material !== this.material;
        this._material = this.material;

        if (pass.color) {
            var frontFaceColorCommand = this._frontFaceColorCommand;
            var backFaceColorCommand = this._backFaceColorCommand;

            // Recompile shader when material changes
            if (materialChanged || typeof frontFaceColorCommand.shaderProgram === 'undefined') {
                var fsSource =
                    '#line 0\n' +
                    ShadersSensorVolume +
                    '#line 0\n' +
                    this._material.shaderSource +
                    '#line 0\n' +
                    CustomSensorVolumeFS;

                frontFaceColorCommand.shaderProgram = context.getShaderCache().replaceShaderProgram(
                        frontFaceColorCommand.shaderProgram, CustomSensorVolumeVS, fsSource, attributeIndices);
                frontFaceColorCommand.uniformMap = combine([this._uniforms, this._material._uniforms], false, false);

                backFaceColorCommand.shaderProgram = frontFaceColorCommand.shaderProgram;
                backFaceColorCommand.uniformMap = combine([this._uniforms, this._material._uniforms], false, false);
                backFaceColorCommand.uniformMap.u_normalDirection = function() {
                    return -1.0;
                };
            }

            this._commandLists.colorList.push(backFaceColorCommand);
            this._commandLists.colorList.push(frontFaceColorCommand);
        }

        if (pass.pick) {
            var pickCommand = this._pickCommand;

            if (typeof this._pickId === 'undefined') {
                this._pickId = context.createPickId(this._pickIdThis);
            }

            // Recompile shader when material changes
            if (materialChanged || typeof pickCommand.shaderProgram === 'undefined') {
                var pickFS = createPickFragmentShaderSource(
                    '#line 0\n' +
                    ShadersSensorVolume +
                    '#line 0\n' +
                    this._material.shaderSource +
                    '#line 0\n' +
                    CustomSensorVolumeFS, 'uniform');

                pickCommand.shaderProgram = context.getShaderCache().replaceShaderProgram(
                    pickCommand.shaderProgram, CustomSensorVolumeVS, pickFS, attributeIndices);

                var that = this;
                pickCommand.uniformMap = combine([this._uniforms, this._material._uniforms, {
                    czm_pickColor : function() {
                        return that._pickId.color;
                    }
                }], false, false);
            }

            this._commandLists.pickList.push(pickCommand);
        }

        if (!this._commandLists.empty()) {
            commandList.push(this._commandLists);
        }
    };

    /**
     * DOC_TBA
     * @memberof CustomSensorVolume
     */
    CustomSensorVolume.prototype.isDestroyed = function() {
        return false;
    };

    /**
     * DOC_TBA
     * @memberof CustomSensorVolume
     */
    CustomSensorVolume.prototype.destroy = function() {
        this._frontFaceColorCommand.vertexArray = this._frontFaceColorCommand.vertexArray && this._frontFaceColorCommand.vertexArray.destroy();
        this._frontFaceColorCommand.shaderProgram = this._frontFaceColorCommand.shaderProgram && this._frontFaceColorCommand.shaderProgram.release();
        this._pickCommand.shaderProgram = this._pickCommand.shaderProgram && this._pickCommand.shaderProgram.release();
        this._pickId = this._pickId && this._pickId.destroy();
        return destroyObject(this);
    };

    return CustomSensorVolume;
});<|MERGE_RESOLUTION|>--- conflicted
+++ resolved
@@ -66,15 +66,9 @@
         this._pickId = undefined;
         this._pickIdThis = defaultValue(options._pickIdThis, this);
 
-<<<<<<< HEAD
-        this._colorCommand = new DrawCommand();
-        this._colorCommand.owner = this;
-=======
         this._frontFaceColorCommand = new DrawCommand();
         this._backFaceColorCommand = new DrawCommand();
->>>>>>> a2bf3147
         this._pickCommand = new DrawCommand();
-        this._pickCommand.owner = this;
         this._commandLists = new CommandLists();
 
         this._frontFaceColorCommand.primitiveType = PrimitiveType.TRIANGLES;
