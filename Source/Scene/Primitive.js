--- conflicted
+++ resolved
@@ -298,13 +298,9 @@
         this.debugShowBoundingVolume = defaultValue(options.debugShowBoundingVolume, false);
         this._debugShowBoundingVolume = false;
 
-<<<<<<< HEAD
         this._translucent = undefined;
 
-        this.state = PrimitiveState.READY;
-=======
         this._state = PrimitiveState.READY;
->>>>>>> 36a135c9
         this._createdGeometries = [];
         this._geometries = [];
         this._vaAttributes = undefined;
