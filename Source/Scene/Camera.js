/*global define*/
define([
        '../Core/defined',
        '../Core/defineProperties',
        '../Core/DeveloperError',
        '../Core/Math',
        '../Core/Ellipsoid',
        '../Core/Cartesian3',
        '../Core/Cartesian4',
        '../Core/Matrix4',
        './CameraController',
        './PerspectiveFrustum'
    ], function(
        defined,
        defineProperties,
        DeveloperError,
        CesiumMath,
        Ellipsoid,
        Cartesian3,
        Cartesian4,
        Matrix4,
        CameraController,
        PerspectiveFrustum) {
    "use strict";

    /**
     * The camera is defined by a position, orientation, and view frustum.
     * <br /><br />
     * The orientation forms an orthonormal basis with a view, up and right = view x up unit vectors.
     * <br /><br />
     * The viewing frustum is defined by 6 planes.
     * Each plane is represented by a {Cartesian4} object, where the x, y, and z components
     * define the unit vector normal to the plane, and the w component is the distance of the
     * plane from the origin/camera position.
     *
     * @alias Camera
     *
     * @exception {DeveloperError} context is required.
     *
     * @constructor
     *
     * @example
     * // Create a camera looking down the negative z-axis, positioned at the origin,
     * // with a field of view of 60 degrees, and 1:1 aspect ratio.
     * var camera = new Camera(context);
     * camera.position = new Cartesian3();
     * camera.direction = Cartesian3.negate(Cartesian3.UNIT_Z);
     * camera.up = Cartesian3.UNIT_Y;
     * camera.frustum.fovy = CesiumMath.PI_OVER_THREE;
     * camera.frustum.near = 1.0;
     * camera.frustum.far = 2.0;
     *
     * @demo <a href="http://cesium.agi.com/Cesium/Apps/Sandcastle/index.html?src=Camera.html">Cesium Sandcastle Camera Demo</a>
     * @demo <a href="http://cesium.agi.com/Cesium/Apps/Sandcastle/index.html?src=Camera.html">Sandcastle Example</a> from the <a href="http://cesium.agi.com/2013/02/13/Cesium-Camera-Tutorial/">Camera Tutorial</a>
     */
    var Camera = function(context) {
        if (!defined(context)) {
            throw new DeveloperError('context is required.');
        }

        /**
         * Modifies the camera's reference frame. The inverse of this transformation is appended to the view matrix.
         *
         * @type {Matrix4}
         * @default {@link Matrix4.IDENTITY}
         *
         * @see Transforms
         * @see Camera#inverseTransform
         */
        this.transform = Matrix4.clone(Matrix4.IDENTITY);
        this._transform = Matrix4.clone(this.transform);
        this._invTransform = Matrix4.clone(Matrix4.IDENTITY);

        var maxRadii = Ellipsoid.WGS84.getMaximumRadius();
        var position = Cartesian3.multiplyByScalar(Cartesian3.normalize(new Cartesian3(0.0, -2.0, 1.0)), 2.5 * maxRadii);

        /**
         * The position of the camera.
         *
         * @type {Cartesian3}
         */
        this.position = Cartesian3.clone(position);
        this._position = position;
        this._positionWC = position;

        var direction = Cartesian3.normalize(Cartesian3.subtract(Cartesian3.ZERO, position));

        /**
         * The view direction of the camera.
         *
         * @type {Cartesian3}
         */
        this.direction = Cartesian3.clone(direction);
        this._direction = direction;
        this._directionWC = direction;

        var right = Cartesian3.normalize(Cartesian3.cross(direction, Cartesian3.UNIT_Z));
        var up = Cartesian3.cross(right, direction);

        /**
         * The up direction of the camera.
         *
         * @type {Cartesian3}
         */
        this.up = Cartesian3.clone(up);
        this._up = up;
        this._upWC = up;

        right = Cartesian3.cross(direction, up);

        /**
         * The right direction of the camera.
         *
         * @type {Cartesian3}
         */
        this.right = Cartesian3.clone(right);
        this._right = right;
        this._rightWC = right;

        /**
         * The region of space in view.
         *
         * @type {Frustum}
         * @default PerspectiveFrustum()
         *
         * @see PerspectiveFrustum
         * @see PerspectiveOffCenterFrustum
         * @see OrthographicFrustum
         */
        this.frustum = new PerspectiveFrustum();
        this.frustum.fovy = CesiumMath.toRadians(60.0);
        this.frustum.aspectRatio = context.getDrawingBufferWidth() / context.getDrawingBufferHeight();

        /**
         * Defines camera behavior. The controller can be used to perform common camera manipulations.
         *
         * @type {CameraController}
         * @default CameraController(this)
         */
        this.controller = new CameraController(this);

        this._viewMatrix = undefined;
        this._invViewMatrix = undefined;
        updateViewMatrix(this);

        this._context = context;
    };

    function updateViewMatrix(camera) {
        var r = camera._right;
        var u = camera._up;
        var d = camera._direction;
        var e = camera._position;

        var viewMatrix = new Matrix4( r.x,  r.y,  r.z, -Cartesian3.dot(r, e),
                                      u.x,  u.y,  u.z, -Cartesian3.dot(u, e),
                                     -d.x, -d.y, -d.z,  Cartesian3.dot(d, e),
                                      0.0,  0.0,  0.0,      1.0);
        camera._viewMatrix = Matrix4.multiply(viewMatrix, camera._invTransform);
        camera._invViewMatrix = Matrix4.inverseTransformation(camera._viewMatrix);
    }

    function update(camera) {
        var position = camera._position;
        var positionChanged = !Cartesian3.equals(position, camera.position);
        if (positionChanged) {
            position = camera._position = Cartesian3.clone(camera.position);
        }

        var direction = camera._direction;
        var directionChanged = !Cartesian3.equals(direction, camera.direction);
        if (directionChanged) {
            direction = camera._direction = Cartesian3.clone(camera.direction);
        }

        var up = camera._up;
        var upChanged = !Cartesian3.equals(up, camera.up);
        if (upChanged) {
            up = camera._up = Cartesian3.clone(camera.up);
        }

        var right = camera._right;
        var rightChanged = !Cartesian3.equals(right, camera.right);
        if (rightChanged) {
            right = camera._right = Cartesian3.clone(camera.right);
        }

        var transform = camera._transform;
        var transformChanged = !Matrix4.equals(transform, camera.transform);
        if (transformChanged) {
            transform = camera._transform = Matrix4.clone(camera.transform);

            camera._invTransform = Matrix4.inverseTransformation(camera._transform);
        }

        if (positionChanged || transformChanged) {
<<<<<<< HEAD
            camera._positionWC = Cartesian3.fromCartesian4(Matrix4.multiplyByPoint(transform, position));
=======
            camera._positionWC = Cartesian3.fromCartesian4(transform.multiplyByPoint(position), camera._positionWC);
>>>>>>> 302ccef9
        }

        if (directionChanged || upChanged || rightChanged) {
            var det = Cartesian3.dot(direction, Cartesian3.cross(up, right));
            if (Math.abs(1.0 - det) > CesiumMath.EPSILON2) {
                //orthonormalize axes
                direction = camera._direction = Cartesian3.normalize(direction);
                camera.direction = Cartesian3.clone(direction);

                var invUpMag = 1.0 / Cartesian3.magnitudeSquared(up);
                var scalar = Cartesian3.dot(up, direction) * invUpMag;
                var w0 = Cartesian3.multiplyByScalar(direction, scalar);
                up = camera._up = Cartesian3.normalize(Cartesian3.subtract(up, w0));
                camera.up = Cartesian3.clone(up);

                right = camera._right = Cartesian3.cross(direction, up);
                camera.right = Cartesian3.clone(right);
            }
        }

        if (directionChanged || transformChanged) {
            camera._directionWC = Cartesian3.fromCartesian4(Matrix4.multiplyByVector(transform, new Cartesian4(direction.x, direction.y, direction.z, 0.0)));
        }

        if (upChanged || transformChanged) {
            camera._upWC = Cartesian3.fromCartesian4(Matrix4.multiplyByVector(transform, new Cartesian4(up.x, up.y, up.z, 0.0)));
        }

        if (rightChanged || transformChanged) {
            camera._rightWC = Cartesian3.fromCartesian4(Matrix4.multiplyByVector(transform, new Cartesian4(right.x, right.y, right.z, 0.0)));
        }

        if (positionChanged || directionChanged || upChanged || rightChanged || transformChanged) {
            updateViewMatrix(camera);
        }
    }

    defineProperties(Camera.prototype, {
        /**
         * Gets the inverse camera transform.
         *
         * @memberof Camera
         * @type {Matrix4}
         * @default {@link Matrix4.IDENTITY}
         *
         * @see Camera#transform
         */
        inverseTransform : {
            get : function () {
                update(this);
                return this._invTransform;
            }
        },

        /**
         * The view matrix.
         *
         * @memberof Camera
         * @type {Matrix4}
         *
         * @see UniformState#getView
         * @see czm_view
         * @see Camera#inverseViewMatrix
         */
        viewMatrix : {
            get : function () {
                update(this);
                return this._viewMatrix;
            }
        },

        /**
         * The inverse view matrix.
         *
         * @memberof Camera
         * @type {Matrix4}
         *
         * @see UniformState#getInverseView
         * @see czm_inverseView
         * @see Camera#viewMatrix
         */
        inverseViewMatrix : {
            get : function () {
                update(this);
                return this._invViewMatrix;
            }
        },

        /**
         * The position of the camera in world coordinates.
         *
         * @memberof Camera
         * @type {Cartesian3}
         */
        positionWC : {
            get : function() {
                update(this);
                return this._positionWC;
            }
        },

        /**
         * The view direction of the camera in world coordinates.
         *
         * @memberof Camera
         * @type {Cartesian3}
         */
        directionWC : {
            get : function() {
                update(this);
                return this._directionWC;
            }
        },

        /**
         * The up direction of the camera in world coordinates.
         *
         * @memberof Camera
         * @type {Cartesian3}
         */
        upWC : {
            get : function() {
                update(this);
                return this._upWC;
            }
        },

        /**
         * The right direction of the camera in world coordinates.
         *
         * @memberof Camera
         * @type {Cartesian3}
         */
        rightWC : {
            get : function() {
                update(this);
                return this._rightWC;
            }
        }
    });

    /**
     * Returns a duplicate of a Camera instance.
     *
     * @memberof Camera
     *
     * @returns {Camera} A new copy of the Camera instance.
     */
    Camera.prototype.clone = function() {
        var camera = new Camera(this._context);
        camera.position = Cartesian3.clone(this.position);
        camera.direction = Cartesian3.clone(this.direction);
        camera.up = Cartesian3.clone(this.up);
        camera.right = Cartesian3.clone(this.right);
        camera.transform = Matrix4.clone(this.transform);
        camera.frustum = this.frustum.clone();
        return camera;
    };

    /**
     * Transform a vector or point from world coordinates to the camera's reference frame.
     * @memberof Camera
     *
     * @param {Cartesian4} cartesian The vector or point to transform.
     * @param {Cartesian4} [result] The object onto which to store the result.
     *
     * @exception {DeveloperError} cartesian is required.
     *
     * @returns {Cartesian4} The transformed vector or point.
     */
    Camera.prototype.worldToCameraCoordinates = function(cartesian, result) {
        if (!defined(cartesian)) {
            throw new DeveloperError('cartesian is required.');
        }
        return Matrix4.multiplyByVector(this.inverseTransform, cartesian, result);
    };

    /**
     * Transform a vector or point from the camera's reference frame to world coordinates.
     * @memberof Camera
     *
     * @param {Cartesian4} vector The vector or point to transform.
     * @param {Cartesian4} [result] The object onto which to store the result.
     *
     * @exception {DeveloperError} cartesian is required.
     *
     * @returns {Cartesian4} The transformed vector or point.
     */
    Camera.prototype.cameraToWorldCoordinates = function(cartesian, result) {
        if (!defined(cartesian)) {
            throw new DeveloperError('cartesian is required.');
        }
        return Matrix4.multiplyByVector(this.transform, cartesian, result);
    };

    return Camera;
});<|MERGE_RESOLUTION|>--- conflicted
+++ resolved
@@ -194,11 +194,7 @@
         }
 
         if (positionChanged || transformChanged) {
-<<<<<<< HEAD
-            camera._positionWC = Cartesian3.fromCartesian4(Matrix4.multiplyByPoint(transform, position));
-=======
-            camera._positionWC = Cartesian3.fromCartesian4(transform.multiplyByPoint(position), camera._positionWC);
->>>>>>> 302ccef9
+            camera._positionWC = Cartesian3.fromCartesian4(Matrix4.multiplyByPoint(transform, position), camera._positionWC);
         }
 
         if (directionChanged || upChanged || rightChanged) {
