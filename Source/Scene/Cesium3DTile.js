/*global define*/
define([
        '../Core/BoxOutlineGeometry',
        '../Core/Cartesian3',
        '../Core/Color',
        '../Core/ColorGeometryInstanceAttribute',
        '../Core/defaultValue',
        '../Core/defined',
        '../Core/defineProperties',
        '../Core/destroyObject',
        '../Core/DeveloperError',
        '../Core/GeometryInstance',
        '../Core/getExtensionFromUri',
        '../Core/Intersect',
        '../Core/joinUrls',
        '../Core/Matrix3',
        '../Core/Matrix4',
        '../Core/OrientedBoundingBox',
        '../Core/Rectangle',
        '../Core/RectangleOutlineGeometry',
        '../Core/RequestScheduler',
        '../Core/SphereOutlineGeometry',
        '../ThirdParty/Uri',
        '../ThirdParty/when',
        './Cesium3DTileContentFactory',
        './Cesium3DTileContentState',
        './Cesium3DTileRefine',
        './Empty3DTileContent',
        './PerInstanceColorAppearance',
        './Primitive',
        './TileBoundingRegion',
        './TileBoundingSphere',
        './Tileset3DTileContent',
        './TileOrientedBoundingBox'
    ], function(
        BoxOutlineGeometry,
        Cartesian3,
        Color,
        ColorGeometryInstanceAttribute,
        defaultValue,
        defined,
        defineProperties,
        destroyObject,
        DeveloperError,
        GeometryInstance,
        getExtensionFromUri,
        Intersect,
        joinUrls,
        Matrix3,
        Matrix4,
        OrientedBoundingBox,
        Rectangle,
        RectangleOutlineGeometry,
        RequestScheduler,
        SphereOutlineGeometry,
        Uri,
        when,
        Cesium3DTileContentFactory,
        Cesium3DTileContentState,
        Cesium3DTileRefine,
        Empty3DTileContent,
        PerInstanceColorAppearance,
        Primitive,
        TileBoundingRegion,
        TileBoundingSphere,
        Tileset3DTileContent,
        TileOrientedBoundingBox) {
    'use strict';

    /**
     * A tile in a 3D Tiles tileset.  When a tile is first created, its content is not loaded;
     * the content is loaded on-demand when needed based on the view using
     * {@link Cesium3DTile#requestContent}.
     * <p>
     * Do not construct this directly, instead access tiles through {@link Cesium3DTileset#tileVisible}.
     * </p>
     *
     * @alias Cesium3DTile
     * @constructor
     */
    function Cesium3DTile(tileset, baseUrl, header, parent) {
        this._header = header;
        var contentHeader = header.content;

        this._boundingVolume = createBoundingVolume(header.boundingVolume);

        var contentBoundingVolume;

        if (defined(contentHeader) && defined(contentHeader.boundingVolume)) {
            // Non-leaf tiles may have a content-box bounding-volume, which is a tight-fit box
            // around only the models in the tile.  This box is useful for culling for rendering,
            // but not for culling for traversing the tree since it is not spatial coherence, i.e.,
            // since it only bounds models in the tile, not the entire tile, children may be
            // outside of this box.
            contentBoundingVolume = createBoundingVolume(contentHeader.boundingVolume);
        }
        this._contentBoundingVolume = contentBoundingVolume;

        /**
         * The error, in meters, introduced if this tile is rendered and its children are not.
         * This is used to compute Screen-Space Error (SSE), i.e., the error measured in pixels.
         *
         * @type {Number}
         * @readonly
         */
        this.geometricError = header.geometricError;

        var refine;
        if (defined(header.refine)) {
            refine = (header.refine === 'replace') ? Cesium3DTileRefine.REPLACE : Cesium3DTileRefine.ADD;
        } else if (defined(parent)) {
            // Inherit from parent tile if omitted.
            refine = parent.refine;
        }

        /**
         * Specifies if additive or replacement refinement is used when traversing this tile for rendering.
         *
         * @type {Cesium3DTileRefine}
         * @readonly
         */
        this.refine = refine;

        /**
         * An array of {@link Cesium3DTile} objects that are this tile's children.
         *
         * @type {Array}
         * @readonly
         */
        this.children = [];

        /**
         * Descendant tiles that need to be visible before this tile can refine. For example, if
         * a child is empty (such as for accelerating culling), its descendants with content would
         * be added here. This array is generated during runtime in {@link Cesium3DTileset#loadTileset}.
         * If a tiles's children all have content, this is left undefined.
         *
         * @type {Array}
         * @readonly
         */
        this.descendantsWithContent = undefined;

        /**
         * This tile's parent or <code>undefined</code> if this tile is the root.
         * <p>
         * When a tile's content points to an external tileset.json, the external tileset's
         * root tile's parent is not <code>undefined</code>; instead, the parent references
         * the tile (with its content pointing to an external tileset.json) as if the two tilesets were merged.
         * </p>
         *
         * @type {Cesium3DTile}
         * @readonly
         */
        this.parent = parent;

        /**
         * The number of unloaded children, i.e., children whose content is not loaded.
         *
         * @type {Number}
         * @readonly
         *
         * @private
         */
        this.numberOfChildrenWithoutContent = defined(header.children) ? header.children.length : 0;

        var hasContent;
        var hasTilesetContent;
        var requestServer;
        var createContent;

        if (defined(contentHeader)) {
            var contentUrl = contentHeader.url;
            var url = joinUrls(baseUrl, contentUrl);
            requestServer = RequestScheduler.getRequestServer(url);
            var type = getExtensionFromUri(url);
            var contentFactory = Cesium3DTileContentFactory[type];

            if (type === 'json') {
                hasContent = false;
                hasTilesetContent = true;
            } else {
                hasContent = true;
                hasTilesetContent = false;
            }

            //>>includeStart('debug', pragmas.debug);
            if (!defined(contentFactory)) {
                throw new DeveloperError('Unknown tile content type, ' + type + ', for ' + url);
            }
            //>>includeEnd('debug');

            var that = this;
            createContent = function() {
                return contentFactory(tileset, that, url);
            };
        } else {
            hasContent = false;
            hasTilesetContent = false;

            createContent = function() {
                return new Empty3DTileContent();
            };
        }

        this._createContent = createContent;
        this._content = createContent();
        addContentReadyPromise(this);

        this._requestServer = requestServer;

        /**
         * When <code>true</code>, the tile has content.  This does not imply that the content is loaded.
         * <p>
         * When a tile's content points to a external tileset, the tile is not considered to have content.
         * </p>
         *
         * @type {Boolean}
         * @readonly
         *
         * @private
         */
        this.hasContent = hasContent;

        /**
         * When <code>true</code>, the tile's content points to an external tileset.
         *
         * @type {Boolean}
         * @readonly
         *
         * @private
         */
        this.hasTilesetContent = hasTilesetContent;

        /**
         * The corresponding node in the cache replacement list.
         *
         * @type {DoublyLinkedListNode}
         * @readonly
         *
         * @private
         */
        this.replacementNode = undefined;

        // Members that are updated every frame for tree traversal and rendering optimizations:

        /**
         * The (potentially approximate) distance from the closest point of the tile's bounding volume to the camera.
         *
         * @type {Number}
         *
         * @private
         */
        this.distanceToCamera = 0;

        /**
         * The plane mask of the parent for use with {@link CullingVolume#computeVisibilityWithPlaneMask}).
         *
         * @type {Number}
         *
         * @private
         */
        this.parentPlaneMask = 0;

        /**
         * Marks if the tile is selected this frame.
         *
         * @type {Boolean}
         *
         * @private
         */
        this.selected = false;

        /**
<<<<<<< HEAD
         * Marks if the tile is replaced this frame.
         *
         * @type {Boolean}
         */
        this.replaced = false;
=======
         * The last frame number the tile was selected in.
         *
         * @type {Number}
         *
         * @private
         */
        this.lastSelectedFrameNumber = 0;

        /**
         * The time when a style was last applied to this tile.
         *
         * @type {Number}
         *
         * @private
         */
        this.lastStyleTime = 0;
>>>>>>> 8317abf3

        this._debugBoundingVolume = undefined;
        this._debugContentBoundingVolume = undefined;
        this._debugColor = new Color.fromRandom({ alpha : 1.0 });
        this._debugColorizeTiles = false;
    }

    defineProperties(Cesium3DTile.prototype, {
        /**
         * The tile's loaded content.  This represents the actual tile's payload,
         * not the content's metadata in tileset.json.
         *
         * @memberof Cesium3DTile.prototype
         *
         * @type {Cesium3DTileContent}
         * @readonly
         */
        content : {
            get : function() {
                return this._content;
            }
        },

        /**
         * Get the bounding volume of the tile's contents.  This defaults to the
         * tile's bounding volume when the content's bounding volume is
         * <code>undefined</code>.
         *
         * @memberof Cesium3DTile.prototype
         *
         * @type {TileBoundingVolume}
         * @readonly
         */
        contentBoundingVolume : {
            get : function() {
                return defaultValue(this._contentBoundingVolume, this._boundingVolume);
            }
        },

        /**
         * Get the bounding sphere derived from the tile's bounding volume.
         *
         * @memberof Cesium3DTile.prototype
         *
         * @type {BoundingSphere}
         * @readonly
         */
        boundingSphere : {
            get : function() {
                return this._boundingVolume.boundingSphere;
            }
        },

        /**
         * @readonly
         * @private
         */
        requestServer : {
            get : function() {
                return this._requestServer;
            }
        },

        /**
         * Determines if the tile is ready to render. <code>true</code> if the tile
         * is ready to render; otherwise, <code>false</code>.
         *
         * @memberof Cesium3DTile.prototype
         *
         * @type {Boolean}
         * @readonly
         */
        contentReady : {
            get : function() {
                return this._content.state === Cesium3DTileContentState.READY;
            }
        },

        /**
         * Determines if the tile's content has not be requested. <code>true</code> if tile's
         * content has not be requested; otherwise, <code>false</code>.
         *
         * @memberof Cesium3DTile.prototype
         *
         * @type {Boolean}
         * @readonly
         */
        contentUnloaded : {
            get : function() {
                return this._content.state === Cesium3DTileContentState.UNLOADED;
            }
        }
    });

    function addContentReadyPromise(tile) {
        // Content enters the READY state
        when(tile._content.readyPromise).then(function(content) {
            if (defined(tile.parent)) {
                --tile.parent.numberOfChildrenWithoutContent;
            }
        }).otherwise(function(error) {
            // In this case, that.parent.numberOfChildrenWithoutContent will never reach zero
            // and therefore that.parent will never refine.  If this becomes an issue, failed
            // requests can be reissued.
        });
    }

    /**
     * Requests the tile's content.
     * <p>
     * The request may not be made if the Cesium Request Scheduler can't prioritize it.
     * </p>
     *
     * @private
     */
    Cesium3DTile.prototype.requestContent = function() {
        this._content.request();
    };

    /**
     * Determines if a request for the tile's content can be made based on the priorities of
     * the request scheduler.
     *
     * @returns {Boolean} <code>true</code> when the content request can be made; otherwise, <code>false</false>.
     *
     * @private
     */
    Cesium3DTile.prototype.canRequestContent = function() {
        if (!defined(this._requestServer)) {
            // If tile does not have a request server, then it does not have content to load.
            return true;
        }
        return this._requestServer.hasAvailableRequests();
    };

    /**
     * Unloads the tile's content and returns the tile's state to the state of when
     * it was first created, before its content were loaded.
     *
     * @private
     */
    Cesium3DTile.prototype.unloadContent = function() {
        if (defined(this.parent)) {
            ++this.parent.numberOfChildrenWithoutContent;
        }

        this._content = this._content && this._content.destroy();
        this._content = this._createContent();
        addContentReadyPromise(this);

        this.replacementNode = undefined;

        // Restore properties set per frame to their defaults
        this.distanceToCamera = 0;
        this.parentPlaneMask = 0;
        this.selected = false;
        this.lastSelectedFrameNumber = 0;
        this.lastStyleTime = 0;

        this._debugBoundingVolume = this._debugBoundingVolume && this._debugBoundingVolume.destroy();
        this._debugContentBoundingVolume = this._debugContentBoundingVolume && this._debugContentBoundingVolume.destroy();
    };

    /**
     * Determines whether the tile's bounding volume intersects the culling volume.
     *
     * @param {CullingVolume} cullingVolume The culling volume whose intersection with the tile is to be tested.
     * @returns {Number} A plane mask as described above in {@link CullingVolume#computeVisibilityWithPlaneMask}.
     *
     * @private
     */
    Cesium3DTile.prototype.visibility = function(cullingVolume) {
        return cullingVolume.computeVisibilityWithPlaneMask(this._boundingVolume, this.parentPlaneMask);
    };

    /**
     * Assuming the tile's bounding volume intersects the culling volume, determines
     * whether the tile's content's bounding volume intersects the culling volume.
     *
     * @param {CullingVolume} cullingVolume The culling volume whose intersection with the tile's content is to be tested.
     * @returns {Intersect} The result of the intersection: the tile's content is completely outside, completely inside, or intersecting the culling volume.
     *
     * @private
     */
    Cesium3DTile.prototype.contentsVisibility = function(cullingVolume) {
        var boundingVolume = this._contentBoundingVolume;
        if (!defined(boundingVolume)) {
            return Intersect.INSIDE;
        }
        // PERFORMANCE_IDEA: is it possible to burn less CPU on this test since we know the
        // tile's (not the content's) bounding volume intersects the culling volume?
        return cullingVolume.computeVisibility(boundingVolume);
    };

    /**
     * Computes the (potentially approximate) distance from the closest point of the tile's bounding volume to the camera.
     *
     * @param {FrameState} frameState The frame state.
     * @returns {Number} The distance, in meters, or zero if the camera is inside the bounding volume.
     *
     * @private
     */
    Cesium3DTile.prototype.distanceToTile = function(frameState) {
        return this._boundingVolume.distanceToCamera(frameState);
    };

    function createBoundingVolume(boundingVolumeHeader) {
        var volume;
        if (boundingVolumeHeader.box) {
            var box = boundingVolumeHeader.box;
            var center = new Cartesian3(box[0], box[1], box[2]);
            var halfAxes = Matrix3.fromArray(box, 3);

            volume = new TileOrientedBoundingBox({
                center: center,
                halfAxes: halfAxes
            });
        } else if (boundingVolumeHeader.region) {
            var region = boundingVolumeHeader.region;
            var rectangleRegion = new Rectangle(region[0], region[1], region[2], region[3]);

            volume = new TileBoundingRegion({
                rectangle : rectangleRegion,
                minimumHeight : region[4],
                maximumHeight : region[5]
            });
        } else if (boundingVolumeHeader.sphere) {
            var sphere = boundingVolumeHeader.sphere;

            volume = new TileBoundingSphere(
                new Cartesian3(sphere[0], sphere[1], sphere[2]),
                sphere[3]
            );
        }

        return volume;
    }

// TODO: remove workaround for https://github.com/AnalyticalGraphicsInc/cesium/issues/2657
    function workaround2657(boundingVolume) {
        if (defined(boundingVolume.region)) {
            var region = boundingVolume.region;
            return (region[1] !== region[3]) && (region[0] !== region[2]);
        } else {
            return true;
        }
    }

    function applyDebugSettings(tile, tileset, frameState) {
        // Tiles do not have a content.box if it is the same as the tile's box.
        var hasContentBoundingVolume = defined(tile._header.content) && defined(tile._header.content.boundingVolume);

        var showVolume = tileset.debugShowBoundingVolume || (tileset.debugShowContentBoundingVolume && !hasContentBoundingVolume);
        if (showVolume && workaround2657(tile._header.boundingVolume)) {
            if (!defined(tile._debugBoundingVolume)) {
                tile._debugBoundingVolume = tile._boundingVolume.createDebugVolume(hasContentBoundingVolume ? Color.WHITE : Color.RED);
            }
            tile._debugBoundingVolume.update(frameState);
        } else if (!showVolume && defined(tile._debugBoundingVolume)) {
            tile._debugBoundingVolume = tile._debugBoundingVolume.destroy();
        }

        if (tileset.debugShowContentBoundingVolume && hasContentBoundingVolume && workaround2657(tile._header.content.boundingVolume)) {
            if (!defined(tile._debugContentBoundingVolume)) {
                tile._debugContentBoundingVolume = tile._contentBoundingVolume.createDebugVolume(Color.BLUE);
            }
            tile._debugContentBoundingVolume.update(frameState);
        } else if (!tileset.debugShowContentBoundingVolume && defined(tile._debugContentBoundingVolume)) {
            tile._debugContentBoundingVolume = tile._debugContentBoundingVolume.destroy();
        }

        if (tileset.debugColorizeTiles && !tile._debugColorizeTiles) {
            tile._debugColorizeTiles = true;
            tile._content.applyDebugSettings(true, tile._debugColor);
        } else if (!tileset.debugColorizeTiles && tile._debugColorizeTiles) {
            tile._debugColorizeTiles = false;
            tile._content.applyDebugSettings(false, tile._debugColor);
        }
    }

    /**
     * Get the draw commands needed to render this tile.
     *
     * @private
     */
    Cesium3DTile.prototype.update = function(tileset, frameState) {
        applyDebugSettings(this, tileset, frameState);
        this._content.update(tileset, frameState);
    };

    var scratchCommandList = [];

    /**
     * Processes the tile's content, e.g., create WebGL resources, to move from the PROCESSING to READY state.
     *
     * @param {Cesium3DTileset} tileset The tileset containing this tile.
     * @param {FrameState} frameState The frame state.
     *
     * @private
     */
    Cesium3DTile.prototype.process = function(tileset, frameState) {
        var savedCommandList = frameState.commandList;
        frameState.commandList = scratchCommandList;

        this._content.update(tileset, frameState);

        scratchCommandList.length = 0;
        frameState.commandList = savedCommandList;
    };

    /**
     * @private
     */
    Cesium3DTile.prototype.isDestroyed = function() {
        return false;
    };

    /**
     * @private
     */
    Cesium3DTile.prototype.destroy = function() {
        this._content = this._content && this._content.destroy();
        this._debugBoundingVolume = this._debugBoundingVolume && this._debugBoundingVolume.destroy();
        this._debugContentBoundingVolume = this._debugContentBoundingVolume && this._debugContentBoundingVolume.destroy();
        return destroyObject(this);
    };

    return Cesium3DTile;
});<|MERGE_RESOLUTION|>--- conflicted
+++ resolved
@@ -271,13 +271,13 @@
         this.selected = false;
 
         /**
-<<<<<<< HEAD
          * Marks if the tile is replaced this frame.
          *
          * @type {Boolean}
          */
         this.replaced = false;
-=======
+
+        /**
          * The last frame number the tile was selected in.
          *
          * @type {Number}
@@ -294,7 +294,6 @@
          * @private
          */
         this.lastStyleTime = 0;
->>>>>>> 8317abf3
 
         this._debugBoundingVolume = undefined;
         this._debugContentBoundingVolume = undefined;
