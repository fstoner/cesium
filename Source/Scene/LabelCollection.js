--- conflicted
+++ resolved
@@ -13,11 +13,6 @@
         '../Renderer/RenderState',
         '../Renderer/WebGLConstants',
         './BillboardCollection',
-<<<<<<< HEAD
-        './BlendingState',
-        './HeightReference',
-=======
->>>>>>> 00cee6b9
         './HorizontalOrigin',
         './Label',
         './LabelStyle',
@@ -37,11 +32,6 @@
         RenderState,
         WebGLConstants,
         BillboardCollection,
-<<<<<<< HEAD
-        BlendingState,
-        HeightReference,
-=======
->>>>>>> 00cee6b9
         HorizontalOrigin,
         Label,
         LabelStyle,
