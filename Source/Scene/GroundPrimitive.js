--- conflicted
+++ resolved
@@ -739,13 +739,9 @@
 
         var context = frameState.context;
 
-<<<<<<< HEAD
-        var vs = Primitive._modifyShaderPosition(primitive._primitive, ShadowVolumeVS, frameState.scene3DOnly);
-=======
         var vs = ShadowVolumeVS;
         vs = primitive._primitive._batchTable.getVertexShaderCallback()(vs);
         vs = Primitive._modifyShaderPosition(primitive, vs, frameState.scene3DOnly);
->>>>>>> a9c59894
         vs = Primitive._appendShowToShader(primitive._primitive, vs);
         vs = Primitive._updateColorAttribute(primitive._primitive, vs);
 
