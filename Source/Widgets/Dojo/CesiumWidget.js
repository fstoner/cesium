/*global define,console*/
define([
        'require',
        'dojo/_base/declare',
        'dojo/ready',
        'dijit/_WidgetBase',
        'dijit/_TemplatedMixin',
        '../Viewer'
    ], function (
        require,
        declare,
        ready,
        _WidgetBase,
        _TemplatedMixin,
        Viewer) {
    "use strict";

    return declare('Cesium.CesiumWidget', [_WidgetBase, _TemplatedMixin], {
        templateString : '<div data-dojo-attach-point="parentNode" style="width: 100%; height: 100%;"></div>',

<<<<<<< HEAD
        startWidget : function() {
            Viewer.createOnWidget(this, this.parentNode);
=======
        _started : false,

        startup : function() {
            if (this._started) {
                return;
            }

            var canvas = this.canvas, ellipsoid = this.ellipsoid, scene, widget = this;

            try {
                scene = this.scene = new Scene(canvas);
            } catch (ex) {
                if (typeof this.onSetupError !== 'undefined') {
                    this.onSetupError(this, ex);
                }
                return;
            }
            this._started = true;

            this.resize();

            on(canvas, 'contextmenu', event.stop);
            on(canvas, 'selectstart', event.stop);

            var maxTextureSize = scene.getContext().getMaximumTextureSize();
            if (maxTextureSize < 4095) {
                // Mobile, or low-end card
                this.dayImageUrl = this.dayImageUrl || require.toUrl('Images/NE2_50M_SR_W_2048.jpg');
                this.nightImageUrl = this.nightImageUrl || require.toUrl('Images/land_ocean_ice_lights_512.jpg');
            } else {
                // Desktop
                this.dayImageUrl = this.dayImageUrl || require.toUrl('Images/NE2_50M_SR_W_4096.jpg');
                this.nightImageUrl = this.nightImageUrl || require.toUrl('Images/land_ocean_ice_lights_2048.jpg');
                this.specularMapUrl = this.specularMapUrl || require.toUrl('Images/earthspec1k.jpg');
                this.cloudsMapUrl = this.cloudsMapUrl || require.toUrl('Images/earthcloudmaptrans.jpg');
                this.bumpMapUrl = this.bumpMapUrl || require.toUrl('Images/earthbump1k.jpg');
            }

            var centralBody = this.centralBody = new CentralBody(ellipsoid);
            centralBody.showSkyAtmosphere = true;
            centralBody.showGroundAtmosphere = true;
            centralBody.logoOffset = new Cartesian2(125, 0);

            this._configureCentralBodyImagery();

            scene.getPrimitives().setCentralBody(centralBody);

            var camera = scene.getCamera();
            camera.position = camera.position.multiplyByScalar(1.5);

            this.centralBodyCameraController = camera.getControllers().addCentralBody();

            var handler = new EventHandler(canvas);
            handler.setMouseAction(lang.hitch(this, '_handleLeftClick'), MouseEventType.LEFT_CLICK);
            handler.setMouseAction(lang.hitch(this, '_handleRightClick'), MouseEventType.RIGHT_CLICK);
            handler.setMouseAction(lang.hitch(this, '_handleMouseMove'), MouseEventType.MOVE);
            handler.setMouseAction(lang.hitch(this, '_handleLeftDown'), MouseEventType.LEFT_DOWN);
            handler.setMouseAction(lang.hitch(this, '_handleLeftUp'), MouseEventType.LEFT_UP);
            handler.setMouseAction(lang.hitch(this, '_handleWheel'), MouseEventType.WHEEL);
            handler.setMouseAction(lang.hitch(this, '_handleRightDown'), MouseEventType.RIGHT_DOWN);
            handler.setMouseAction(lang.hitch(this, '_handleRightUp'), MouseEventType.RIGHT_UP);

            if (widget.resizeWidgetOnWindowResize) {
                on(window, 'resize', function() {
                    widget.resize();
                });
            }

            this.defaultCamera = camera.clone();

            if (this.autoStartRenderLoop) {
                this.startRenderLoop();
            }
        },

        viewHome : function() {
            var camera = this.scene.getCamera();
            camera.position = this.defaultCamera.position;
            camera.direction = this.defaultCamera.direction;
            camera.up = this.defaultCamera.up;
            camera.transform = this.defaultCamera.transform;
            camera.frustum = this.defaultCamera.frustum.clone();

            var controllers = camera.getControllers();
            controllers.removeAll();
            this.centralBodyCameraController = controllers.addCentralBody();
        },

        areCloudsAvailable : function() {
            return typeof this.centralBody.cloudsMapSource !== 'undefined';
        },

        enableClouds : function(useClouds) {
            if (this.areCloudsAvailable()) {
                this.centralBody.showClouds = useClouds;
                this.centralBody.showCloudShadows = useClouds;
            }
        },

        enableStatistics : function(showStatistics) {
            if (typeof this._performanceDisplay === 'undefined' && showStatistics) {
                this._performanceDisplay = new PerformanceDisplay();
                this.scene.getPrimitives().add(this._performanceDisplay);
            } else if (typeof this._performanceDisplay !== 'undefined' && !showStatistics) {
                this.scene.getPrimitives().remove(this._performanceDisplay);
                this._performanceDisplay = undefined;
            }
        },

        showSkyAtmosphere : function(show) {
            this.centralBody.showSkyAtmosphere = show;
        },

        showGroundAtmosphere : function(show) {
            this.centralBody.showGroundAtmosphere = show;
        },

        enableStreamingImagery : function(value) {
            this.useStreamingImagery = value;
            this._configureCentralBodyImagery();
        },

        setStreamingImageryMapStyle : function(value) {
            this.useStreamingImagery = true;

            if (this.mapStyle !== value) {
                this.mapStyle = value;
                this._configureCentralBodyImagery();
            }
        },

        setLogoOffset : function(logoOffsetX, logoOffsetY) {
            var logoOffset = this.centralBody.logoOffset;
            if ((logoOffsetX !== logoOffset.x) || (logoOffsetY !== logoOffset.y)) {
                this.centralBody.logoOffset = new Cartesian2(logoOffsetX, logoOffsetY);
            }
        },

        _sunPosition : new Cartesian3(),

        update : function(currentTime) {
            this.scene.setSunPosition(computeSunPosition(currentTime, this._sunPosition));
        },

        render : function() {
            this.scene.render();
        },

        _configureCentralBodyImagery : function() {
            var centralBody = this.centralBody;

            if (this.useStreamingImagery) {
                centralBody.getImageryLayers().addImageryProvider(new BingMapsImageryProvider({
                    server : 'dev.virtualearth.net',
                    mapStyle : this.mapStyle,
                    // Some versions of Safari support WebGL, but don't correctly implement
                    // cross-origin image loading, so we need to load Bing imagery using a proxy.
                    proxy : FeatureDetection.supportsCrossOriginImagery() ? undefined : new DefaultProxy('/proxy/')
                }));
            } else {
                centralBody.getImageryLayers().addImageryProvider(new SingleTileImageryProvider({url : this.dayImageUrl}));
            }

            centralBody.nightImageSource = this.nightImageUrl;
            centralBody.specularMapSource = this.specularMapUrl;
            centralBody.cloudsMapSource = this.cloudsMapUrl;
            centralBody.bumpMapSource = this.bumpMapUrl;
        },

        autoStartRenderLoop : true,

        startRenderLoop : function() {
            var widget = this;

            // Note that clients are permitted to use their own custom render loop.
            // At a minimum it should include lines similar to the following:

            function updateAndRender() {
                var currentTime = new JulianDate();
                widget.update(currentTime);
                widget.render();
                requestAnimationFrame(updateAndRender);
            }
            updateAndRender();
>>>>>>> ad72a08f
        }
    });
});<|MERGE_RESOLUTION|>--- conflicted
+++ resolved
@@ -18,195 +18,8 @@
     return declare('Cesium.CesiumWidget', [_WidgetBase, _TemplatedMixin], {
         templateString : '<div data-dojo-attach-point="parentNode" style="width: 100%; height: 100%;"></div>',
 
-<<<<<<< HEAD
-        startWidget : function() {
+        startup : function() {
             Viewer.createOnWidget(this, this.parentNode);
-=======
-        _started : false,
-
-        startup : function() {
-            if (this._started) {
-                return;
-            }
-
-            var canvas = this.canvas, ellipsoid = this.ellipsoid, scene, widget = this;
-
-            try {
-                scene = this.scene = new Scene(canvas);
-            } catch (ex) {
-                if (typeof this.onSetupError !== 'undefined') {
-                    this.onSetupError(this, ex);
-                }
-                return;
-            }
-            this._started = true;
-
-            this.resize();
-
-            on(canvas, 'contextmenu', event.stop);
-            on(canvas, 'selectstart', event.stop);
-
-            var maxTextureSize = scene.getContext().getMaximumTextureSize();
-            if (maxTextureSize < 4095) {
-                // Mobile, or low-end card
-                this.dayImageUrl = this.dayImageUrl || require.toUrl('Images/NE2_50M_SR_W_2048.jpg');
-                this.nightImageUrl = this.nightImageUrl || require.toUrl('Images/land_ocean_ice_lights_512.jpg');
-            } else {
-                // Desktop
-                this.dayImageUrl = this.dayImageUrl || require.toUrl('Images/NE2_50M_SR_W_4096.jpg');
-                this.nightImageUrl = this.nightImageUrl || require.toUrl('Images/land_ocean_ice_lights_2048.jpg');
-                this.specularMapUrl = this.specularMapUrl || require.toUrl('Images/earthspec1k.jpg');
-                this.cloudsMapUrl = this.cloudsMapUrl || require.toUrl('Images/earthcloudmaptrans.jpg');
-                this.bumpMapUrl = this.bumpMapUrl || require.toUrl('Images/earthbump1k.jpg');
-            }
-
-            var centralBody = this.centralBody = new CentralBody(ellipsoid);
-            centralBody.showSkyAtmosphere = true;
-            centralBody.showGroundAtmosphere = true;
-            centralBody.logoOffset = new Cartesian2(125, 0);
-
-            this._configureCentralBodyImagery();
-
-            scene.getPrimitives().setCentralBody(centralBody);
-
-            var camera = scene.getCamera();
-            camera.position = camera.position.multiplyByScalar(1.5);
-
-            this.centralBodyCameraController = camera.getControllers().addCentralBody();
-
-            var handler = new EventHandler(canvas);
-            handler.setMouseAction(lang.hitch(this, '_handleLeftClick'), MouseEventType.LEFT_CLICK);
-            handler.setMouseAction(lang.hitch(this, '_handleRightClick'), MouseEventType.RIGHT_CLICK);
-            handler.setMouseAction(lang.hitch(this, '_handleMouseMove'), MouseEventType.MOVE);
-            handler.setMouseAction(lang.hitch(this, '_handleLeftDown'), MouseEventType.LEFT_DOWN);
-            handler.setMouseAction(lang.hitch(this, '_handleLeftUp'), MouseEventType.LEFT_UP);
-            handler.setMouseAction(lang.hitch(this, '_handleWheel'), MouseEventType.WHEEL);
-            handler.setMouseAction(lang.hitch(this, '_handleRightDown'), MouseEventType.RIGHT_DOWN);
-            handler.setMouseAction(lang.hitch(this, '_handleRightUp'), MouseEventType.RIGHT_UP);
-
-            if (widget.resizeWidgetOnWindowResize) {
-                on(window, 'resize', function() {
-                    widget.resize();
-                });
-            }
-
-            this.defaultCamera = camera.clone();
-
-            if (this.autoStartRenderLoop) {
-                this.startRenderLoop();
-            }
-        },
-
-        viewHome : function() {
-            var camera = this.scene.getCamera();
-            camera.position = this.defaultCamera.position;
-            camera.direction = this.defaultCamera.direction;
-            camera.up = this.defaultCamera.up;
-            camera.transform = this.defaultCamera.transform;
-            camera.frustum = this.defaultCamera.frustum.clone();
-
-            var controllers = camera.getControllers();
-            controllers.removeAll();
-            this.centralBodyCameraController = controllers.addCentralBody();
-        },
-
-        areCloudsAvailable : function() {
-            return typeof this.centralBody.cloudsMapSource !== 'undefined';
-        },
-
-        enableClouds : function(useClouds) {
-            if (this.areCloudsAvailable()) {
-                this.centralBody.showClouds = useClouds;
-                this.centralBody.showCloudShadows = useClouds;
-            }
-        },
-
-        enableStatistics : function(showStatistics) {
-            if (typeof this._performanceDisplay === 'undefined' && showStatistics) {
-                this._performanceDisplay = new PerformanceDisplay();
-                this.scene.getPrimitives().add(this._performanceDisplay);
-            } else if (typeof this._performanceDisplay !== 'undefined' && !showStatistics) {
-                this.scene.getPrimitives().remove(this._performanceDisplay);
-                this._performanceDisplay = undefined;
-            }
-        },
-
-        showSkyAtmosphere : function(show) {
-            this.centralBody.showSkyAtmosphere = show;
-        },
-
-        showGroundAtmosphere : function(show) {
-            this.centralBody.showGroundAtmosphere = show;
-        },
-
-        enableStreamingImagery : function(value) {
-            this.useStreamingImagery = value;
-            this._configureCentralBodyImagery();
-        },
-
-        setStreamingImageryMapStyle : function(value) {
-            this.useStreamingImagery = true;
-
-            if (this.mapStyle !== value) {
-                this.mapStyle = value;
-                this._configureCentralBodyImagery();
-            }
-        },
-
-        setLogoOffset : function(logoOffsetX, logoOffsetY) {
-            var logoOffset = this.centralBody.logoOffset;
-            if ((logoOffsetX !== logoOffset.x) || (logoOffsetY !== logoOffset.y)) {
-                this.centralBody.logoOffset = new Cartesian2(logoOffsetX, logoOffsetY);
-            }
-        },
-
-        _sunPosition : new Cartesian3(),
-
-        update : function(currentTime) {
-            this.scene.setSunPosition(computeSunPosition(currentTime, this._sunPosition));
-        },
-
-        render : function() {
-            this.scene.render();
-        },
-
-        _configureCentralBodyImagery : function() {
-            var centralBody = this.centralBody;
-
-            if (this.useStreamingImagery) {
-                centralBody.getImageryLayers().addImageryProvider(new BingMapsImageryProvider({
-                    server : 'dev.virtualearth.net',
-                    mapStyle : this.mapStyle,
-                    // Some versions of Safari support WebGL, but don't correctly implement
-                    // cross-origin image loading, so we need to load Bing imagery using a proxy.
-                    proxy : FeatureDetection.supportsCrossOriginImagery() ? undefined : new DefaultProxy('/proxy/')
-                }));
-            } else {
-                centralBody.getImageryLayers().addImageryProvider(new SingleTileImageryProvider({url : this.dayImageUrl}));
-            }
-
-            centralBody.nightImageSource = this.nightImageUrl;
-            centralBody.specularMapSource = this.specularMapUrl;
-            centralBody.cloudsMapSource = this.cloudsMapUrl;
-            centralBody.bumpMapSource = this.bumpMapUrl;
-        },
-
-        autoStartRenderLoop : true,
-
-        startRenderLoop : function() {
-            var widget = this;
-
-            // Note that clients are permitted to use their own custom render loop.
-            // At a minimum it should include lines similar to the following:
-
-            function updateAndRender() {
-                var currentTime = new JulianDate();
-                widget.update(currentTime);
-                widget.render();
-                requestAnimationFrame(updateAndRender);
-            }
-            updateAndRender();
->>>>>>> ad72a08f
         }
     });
 });