/*global define,console*/
define([
        'require',
        'dojo/_base/declare',
        'dojo/ready',
        'dojo/_base/lang',
        'dojo/_base/event',
        'dojo/on',
        'dijit/_WidgetBase',
        'dijit/_TemplatedMixin',
        '../../Core/defaultValue',
        '../../Core/BoundingRectangle',
        '../../Core/Ellipsoid',
        '../../Core/computeSunPosition',
        '../../Core/ScreenSpaceEventHandler',
        '../../Core/FeatureDetection',
        '../../Core/ScreenSpaceEventType',
        '../../Core/Cartesian2',
        '../../Core/Cartesian3',
        '../../Core/JulianDate',
        '../../Core/DefaultProxy',
        '../../Core/requestAnimationFrame',
        '../../Scene/Scene',
        '../../Scene/CentralBody',
        '../../Scene/BingMapsImageryProvider',
        '../../Scene/BingMapsStyle',
        '../../Scene/SingleTileImageryProvider',
        '../../Scene/PerformanceDisplay',
        '../../Scene/SkyBox',
        '../../Scene/SkyAtmosphere',
        'dojo/text!./CesiumWidget.html'
    ], function (
        require,
        declare,
        ready,
        lang,
        event,
        on,
        _WidgetBase,
        _TemplatedMixin,
        defaultValue,
        BoundingRectangle,
        Ellipsoid,
        computeSunPosition,
        ScreenSpaceEventHandler,
        FeatureDetection,
        ScreenSpaceEventType,
        Cartesian2,
        Cartesian3,
        JulianDate,
        DefaultProxy,
        requestAnimationFrame,
        Scene,
        CentralBody,
        BingMapsImageryProvider,
        BingMapsStyle,
        SingleTileImageryProvider,
        PerformanceDisplay,
        SkyBox,
        SkyAtmosphere,
        template) {
    "use strict";

    return declare('Cesium.CesiumWidget', [_WidgetBase, _TemplatedMixin], {
        templateString : template,
        useStreamingImagery : true,
        mapStyle : BingMapsStyle.AERIAL,
        defaultCamera : undefined,
        dayImageUrl : undefined,
        /**
         * Determines if a sky box with stars is drawn around the globe.  This is read-only after construction.
         *
         * @type {Boolean}
         * @memberof CesiumViewerWidget.prototype
         * @default true
         * @see SkyBox
         */
        showSkyBox : true,
        resizeWidgetOnWindowResize : true,

        constructor : function() {
            this.ellipsoid = Ellipsoid.WGS84;
        },

        postCreate : function() {
            this.cesiumLogo.style.backgroundImage = 'url(' + require.toUrl('../Images/Cesium_Logo_overlay.png') + ')';
        },

        onSetupError : function(widget, error) {
            console.error(error);
        },

        resize : function() {
            var width = this.canvas.clientWidth, height = this.canvas.clientHeight;

            if (typeof this.scene === 'undefined' || (this.canvas.width === width && this.canvas.height === height)) {
                return;
            }

            this.canvas.width = width;
            this.canvas.height = height;
            this.scene.getCamera().frustum.aspectRatio = width / height;
        },

        onObjectSelected : undefined,
        onObjectRightClickSelected : undefined,
        onObjectMousedOver : undefined,
        onLeftMouseDown : undefined,
        onLeftMouseUp : undefined,
        onRightMouseDown : undefined,
        onRightMouseUp : undefined,
        onLeftDrag : undefined,
        onZoom : undefined,
        onCameraToggled : undefined,

        _handleLeftClick : function(e) {
            if (typeof this.onObjectSelected !== 'undefined') {
                // If the user left-clicks, we re-send the selection event, regardless if it's a duplicate,
                // because the client may want to react to re-selection in some way.
                this.selectedObject = this.scene.pick(e.position);
                this.onObjectSelected(this.selectedObject);
            }
        },

        _handleRightClick : function(e) {
            if (typeof this.onObjectRightClickSelected !== 'undefined') {
                // If the user right-clicks, we re-send the selection event, regardless if it's a duplicate,
                // because the client may want to react to re-selection in some way.
                this.selectedObject = this.scene.pick(e.position);
                this.onObjectRightClickSelected(this.selectedObject);
            }
        },

        _handleMouseMove : function(movement) {
            if (typeof this.onObjectMousedOver !== 'undefined') {
                // Don't fire multiple times for the same object as the mouse travels around the screen.
                var mousedOverObject = this.scene.pick(movement.endPosition);
                if (this.mousedOverObject !== mousedOverObject) {
                    this.mousedOverObject = mousedOverObject;
                    this.onObjectMousedOver(mousedOverObject);
                }
            }
            if (typeof this.leftDown !== 'undefined' && this.leftDown && typeof this.onLeftDrag !== 'undefined') {
                this.onLeftDrag(movement);
            } else if (typeof this.rightDown !== 'undefined' && this.rightDown && typeof this.onZoom !== 'undefined') {
                this.onZoom(movement);
            }
        },

        _handleRightDown : function(e) {
            this.rightDown = true;
            if (typeof this.onRightMouseDown !== 'undefined') {
                this.onRightMouseDown(e);
            }
        },

        _handleRightUp : function(e) {
            this.rightDown = false;
            if (typeof this.onRightMouseUp !== 'undefined') {
                this.onRightMouseUp(e);
            }
        },

        _handleLeftDown : function(e) {
            this.leftDown = true;
            if (typeof this.onLeftMouseDown !== 'undefined') {
                this.onLeftMouseDown(e);
            }
        },

        _handleLeftUp : function(e) {
            this.leftDown = false;
            if (typeof this.onLeftMouseUp !== 'undefined') {
                this.onLeftMouseUp(e);
            }
        },

        _handleWheel : function(e) {
            if (typeof this.onZoom !== 'undefined') {
                this.onZoom(e);
            }
        },

        _started : false,

        startup : function() {
            if (this._started) {
                return;
            }

            var canvas = this.canvas, ellipsoid = this.ellipsoid, scene, widget = this;

            try {
                scene = this.scene = new Scene(canvas);
            } catch (ex) {
                if (typeof this.onSetupError !== 'undefined') {
                    this.onSetupError(this, ex);
                }
                return;
            }
            this._started = true;

            this.resize();

            on(canvas, 'contextmenu', event.stop);
            on(canvas, 'selectstart', event.stop);

            var imageryUrl = '../../Assets/Textures/';
            this.dayImageUrl = defaultValue(this.dayImageUrl, require.toUrl(imageryUrl + 'NE2_50M_SR_W_2048.jpg'));

            var centralBody = this.centralBody = new CentralBody(ellipsoid);
            centralBody.logoOffset = new Cartesian2(125, 0);

            this._configureCentralBodyImagery();

            scene.getPrimitives().setCentralBody(centralBody);

            if (this.showSkyBox) {
                scene.skyBox = new SkyBox({
                    positiveX: require.toUrl(imageryUrl + 'SkyBox/tycho8_px_80.jpg'),
                    negativeX: require.toUrl(imageryUrl + 'SkyBox/tycho8_mx_80.jpg'),
                    positiveY: require.toUrl(imageryUrl + 'SkyBox/tycho8_py_80.jpg'),
                    negativeY: require.toUrl(imageryUrl + 'SkyBox/tycho8_my_80.jpg'),
                    positiveZ: require.toUrl(imageryUrl + 'SkyBox/tycho8_pz_80.jpg'),
                    negativeZ: require.toUrl(imageryUrl + 'SkyBox/tycho8_mz_80.jpg')
                });
            }

            scene.skyAtmosphere = new SkyAtmosphere(ellipsoid);

            var camera = scene.getCamera();
            camera.position = camera.position.multiplyByScalar(1.5);

<<<<<<< HEAD
            var handler = new EventHandler(canvas);
            handler.setMouseAction(lang.hitch(this, '_handleLeftClick'), MouseEventType.LEFT_CLICK);
            handler.setMouseAction(lang.hitch(this, '_handleRightClick'), MouseEventType.RIGHT_CLICK);
            handler.setMouseAction(lang.hitch(this, '_handleMouseMove'), MouseEventType.MOVE);
            handler.setMouseAction(lang.hitch(this, '_handleLeftDown'), MouseEventType.LEFT_DOWN);
            handler.setMouseAction(lang.hitch(this, '_handleLeftUp'), MouseEventType.LEFT_UP);
            handler.setMouseAction(lang.hitch(this, '_handleWheel'), MouseEventType.WHEEL);
            handler.setMouseAction(lang.hitch(this, '_handleRightDown'), MouseEventType.RIGHT_DOWN);
            handler.setMouseAction(lang.hitch(this, '_handleRightUp'), MouseEventType.RIGHT_UP);
=======
            var handler = new ScreenSpaceEventHandler(canvas);
            handler.setInputAction(lang.hitch(this, '_handleLeftClick'), ScreenSpaceEventType.LEFT_CLICK);
            handler.setInputAction(lang.hitch(this, '_handleRightClick'), ScreenSpaceEventType.RIGHT_CLICK);
            handler.setInputAction(lang.hitch(this, '_handleMouseMove'), ScreenSpaceEventType.MOUSE_MOVE);
            handler.setInputAction(lang.hitch(this, '_handleLeftDown'), ScreenSpaceEventType.LEFT_DOWN);
            handler.setInputAction(lang.hitch(this, '_handleLeftUp'), ScreenSpaceEventType.LEFT_UP);
            handler.setInputAction(lang.hitch(this, '_handleWheel'), ScreenSpaceEventType.WHEEL);
            handler.setInputAction(lang.hitch(this, '_handleRightDown'), ScreenSpaceEventType.RIGHT_DOWN);
            handler.setInputAction(lang.hitch(this, '_handleRightUp'), ScreenSpaceEventType.RIGHT_UP);
>>>>>>> a5eafa41

            if (widget.resizeWidgetOnWindowResize) {
                on(window, 'resize', function() {
                    widget.resize();
                });
            }

            this.defaultCamera = camera.clone();

            if (this.autoStartRenderLoop) {
                this.startRenderLoop();
            }
        },

        viewHome : function() {
            var camera = this.scene.getCamera();
            camera.position = this.defaultCamera.position;
            camera.direction = this.defaultCamera.direction;
            camera.up = this.defaultCamera.up;
            camera.transform = this.defaultCamera.transform;
            camera.frustum = this.defaultCamera.frustum.clone();
        },

        enableStatistics : function(showStatistics) {
            if (typeof this._performanceDisplay === 'undefined' && showStatistics) {
                this._performanceDisplay = new PerformanceDisplay();
                this.scene.getPrimitives().add(this._performanceDisplay);
            } else if (typeof this._performanceDisplay !== 'undefined' && !showStatistics) {
                this.scene.getPrimitives().remove(this._performanceDisplay);
                this._performanceDisplay = undefined;
            }
        },

        showSkyAtmosphere : function(show) {
            this.scene.skyAtmosphere.show = show;
        },

        enableStreamingImagery : function(value) {
            this.useStreamingImagery = value;
            this._configureCentralBodyImagery();
        },

        setStreamingImageryMapStyle : function(value) {
            this.useStreamingImagery = true;

            if (this.mapStyle !== value) {
                this.mapStyle = value;
                this._configureCentralBodyImagery();
            }
        },

        setLogoOffset : function(logoOffsetX, logoOffsetY) {
            var logoOffset = this.centralBody.logoOffset;
            if ((logoOffsetX !== logoOffset.x) || (logoOffsetY !== logoOffset.y)) {
                this.centralBody.logoOffset = new Cartesian2(logoOffsetX, logoOffsetY);
            }
        },

<<<<<<< HEAD
        initializeFrame : function(currentTime) {
            this.scene.initializeFrame(currentTime);
=======
        initializeFrame : function() {
            this.scene.initializeFrame();
>>>>>>> a5eafa41
        },

        update : function(currentTime) {
        },

        render : function() {
            this.scene.render();
        },

        _configureCentralBodyImagery : function() {
            var centralBody = this.centralBody;

            if (this.useStreamingImagery) {
                centralBody.getImageryLayers().addImageryProvider(new BingMapsImageryProvider({
                    server : 'dev.virtualearth.net',
                    mapStyle : this.mapStyle,
                    // Some versions of Safari support WebGL, but don't correctly implement
                    // cross-origin image loading, so we need to load Bing imagery using a proxy.
                    proxy : FeatureDetection.supportsCrossOriginImagery() ? undefined : new DefaultProxy('/proxy/')
                }));
            } else {
                centralBody.getImageryLayers().addImageryProvider(new SingleTileImageryProvider({url : this.dayImageUrl}));
            }
        },

        autoStartRenderLoop : true,

        startRenderLoop : function() {
            var widget = this;

            // Note that clients are permitted to use their own custom render loop.
            // At a minimum it should include lines similar to the following:

            function updateAndRender() {
                var currentTime = new JulianDate();
<<<<<<< HEAD
                widget.initializeFrame(currentTime);
=======
                widget.initializeFrame();
>>>>>>> a5eafa41
                widget.update(currentTime);
                widget.render();
                requestAnimationFrame(updateAndRender);
            }
            updateAndRender();
        }
    });
});<|MERGE_RESOLUTION|>--- conflicted
+++ resolved
@@ -231,17 +231,6 @@
             var camera = scene.getCamera();
             camera.position = camera.position.multiplyByScalar(1.5);
 
-<<<<<<< HEAD
-            var handler = new EventHandler(canvas);
-            handler.setMouseAction(lang.hitch(this, '_handleLeftClick'), MouseEventType.LEFT_CLICK);
-            handler.setMouseAction(lang.hitch(this, '_handleRightClick'), MouseEventType.RIGHT_CLICK);
-            handler.setMouseAction(lang.hitch(this, '_handleMouseMove'), MouseEventType.MOVE);
-            handler.setMouseAction(lang.hitch(this, '_handleLeftDown'), MouseEventType.LEFT_DOWN);
-            handler.setMouseAction(lang.hitch(this, '_handleLeftUp'), MouseEventType.LEFT_UP);
-            handler.setMouseAction(lang.hitch(this, '_handleWheel'), MouseEventType.WHEEL);
-            handler.setMouseAction(lang.hitch(this, '_handleRightDown'), MouseEventType.RIGHT_DOWN);
-            handler.setMouseAction(lang.hitch(this, '_handleRightUp'), MouseEventType.RIGHT_UP);
-=======
             var handler = new ScreenSpaceEventHandler(canvas);
             handler.setInputAction(lang.hitch(this, '_handleLeftClick'), ScreenSpaceEventType.LEFT_CLICK);
             handler.setInputAction(lang.hitch(this, '_handleRightClick'), ScreenSpaceEventType.RIGHT_CLICK);
@@ -251,7 +240,6 @@
             handler.setInputAction(lang.hitch(this, '_handleWheel'), ScreenSpaceEventType.WHEEL);
             handler.setInputAction(lang.hitch(this, '_handleRightDown'), ScreenSpaceEventType.RIGHT_DOWN);
             handler.setInputAction(lang.hitch(this, '_handleRightUp'), ScreenSpaceEventType.RIGHT_UP);
->>>>>>> a5eafa41
 
             if (widget.resizeWidgetOnWindowResize) {
                 on(window, 'resize', function() {
@@ -310,13 +298,8 @@
             }
         },
 
-<<<<<<< HEAD
         initializeFrame : function(currentTime) {
             this.scene.initializeFrame(currentTime);
-=======
-        initializeFrame : function() {
-            this.scene.initializeFrame();
->>>>>>> a5eafa41
         },
 
         update : function(currentTime) {
@@ -352,11 +335,7 @@
 
             function updateAndRender() {
                 var currentTime = new JulianDate();
-<<<<<<< HEAD
                 widget.initializeFrame(currentTime);
-=======
-                widget.initializeFrame();
->>>>>>> a5eafa41
                 widget.update(currentTime);
                 widget.render();
                 requestAnimationFrame(updateAndRender);
