--- conflicted
+++ resolved
@@ -102,8 +102,8 @@
         cloudsMapUrl : undefined,
         bumpMapUrl : undefined,
         endUserOptions : {},
-        enableDragDrop : false,
-        resizeWidgetOnWindowResize : true,
+        enableDragDrop: false,
+        resizeWidgetOnWindowResize: true,
 
         constructor : function() {
             this.ellipsoid = Ellipsoid.WGS84;
@@ -659,13 +659,7 @@
             var cameraCenteredObjectIDPosition = this._cameraCenteredObjectIDPosition;
 
             this.timelineControl.updateFromClock();
-<<<<<<< HEAD
-            this.scene.setSunPosition(SunPosition.compute(currentTime).position);
-=======
             this.scene.setSunPosition(computeSunPosition(currentTime, this._sunPosition));
-            this.visualizers.update(currentTime);
->>>>>>> a32018ad
-
             if ((Math.abs(currentTime.getSecondsDifference(this._lastTimeLabelClock)) >= 1.0) ||
                     ((Date.now() - this._lastTimeLabelDate) > 200)) {
                 this.timeLabelElement.innerHTML = currentTime.toDate().toUTCString();
