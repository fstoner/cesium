--- conflicted
+++ resolved
@@ -708,10 +708,7 @@
                     }
                 };
             }
-<<<<<<< HEAD
-=======
-
->>>>>>> 86c3e4c6
+
             if (this.enableDragDrop) {
                 var dropBox = this.cesiumNode;
                 on(dropBox, 'drop', lang.hitch(widget, 'handleDrop'));
