--- conflicted
+++ resolved
@@ -4,30 +4,20 @@
     'dojo/on',
     'dojo/ready',
     'dojo/io-query',
-<<<<<<< HEAD
-    'Scene/SkyBox',
-    'Widgets/Dojo/CesiumViewerWidget'
-=======
     'Widgets/Dojo/CesiumViewerWidget',
     'Core/Matrix4',
     'Core/Cartesian3',
     'Scene/Model',
 
->>>>>>> 6e673239
 ], function(
     dom,
     on,
     ready,
     ioQuery,
-<<<<<<< HEAD
-    SkyBox,
-    CesiumViewerWidget
-=======
     CesiumViewerWidget,
     Matrix4,
     Cartesian3,
     Model
->>>>>>> 6e673239
 ) {
     "use strict";
     /*global console*/
