/*global require,Blob,CodeMirror,JSHINT,gallery_demos*/
require({
    baseUrl : '../../Source',
    packages : [{
        name : 'dojo',
        location : '../ThirdParty/dojo-release-1.8.3-src/dojo'
    }, {
        name : 'dijit',
        location : '../ThirdParty/dojo-release-1.8.3-src/dijit'
    }, {
        name : 'dojox',
        location : '../ThirdParty/dojo-release-1.8.3-src/dojox'
    }, {
        name : 'Sandcastle',
        location : '../Apps/Sandcastle'
    }]
}, [
    'Sandcastle/LinkButton',
    'Widgets/Dojo/CesiumWidget',
    'Widgets/Dojo/CesiumViewerWidget',
    'dojo/mouse',
    'dojo/on',
    'dojo/parser',
    'dojo/dom',
    'dojo/dom-class',
    'dojo/dom-construct',
    'dojo/io-query',
    'dojo/_base/fx',
    'dojo/_base/window',
    'dojo/_base/xhr',
    'dijit/registry',
    'dijit/popup',
    'dijit/TooltipDialog',
    'dijit/layout/ContentPane',
    'dijit/form/Button',
    'dijit/form/DropDownButton',
    'dijit/form/ToggleButton',
    'dijit/form/DropDownButton',
    'dijit/form/TextBox',
    'dijit/form/Textarea',
    'dijit/Menu',
    'dijit/MenuBar',
    'dijit/PopupMenuBarItem',
    'dijit/MenuItem',
    'dijit/layout/BorderContainer',
    'dijit/layout/TabContainer',
    'dijit/Toolbar',
    'dijit/ToolbarSeparator',
    'dojo/domReady!'
], function(
    LinkButton,
    CesiumWidget,
    CesiumViewerWidget,
    mouse,
    on,
    parser,
    dom,
    domClass,
    domConstruct,
    ioQuery,
    fx,
    win,
    xhr,
    registry,
    popup,
    TooltipDialog,
    ContentPane) {
    "use strict";

    parser.parse();

    window.CesiumWidget = CesiumWidget; // for autocomplete.
    window.CesiumViewerWidget = CesiumViewerWidget; // for autocomplete.
    fx.fadeOut({
        node : 'loading',
        onEnd : function() {
            domConstruct.destroy('loading');
<<<<<<< HEAD
        }}).play();

        var logOutput = document.getElementById('logOutput');
        function appendConsole(className, message) {
            var ele = document.createElement('span');
            ele.className = className;
            ele.textContent = message + "\n";
console.log('appendConsole: ' + message);
            logOutput.appendChild(ele);
            logOutput.parentNode.scrollTop = logOutput.clientHeight + 8 - logOutput.parentNode.clientHeight;
            hideGallery();
        }

        var getURL = window.URL || window.webkitURL || window;
        if (typeof Blob === 'undefined') {
            registry.byId('buttonSaveAs').set('disabled', true);
            registry.byId('buttonNewWindow').set('disabled', true);
=======
>>>>>>> ff5b561f
        }
    }).play();

    var logOutput = document.getElementById('logOutput');
    function appendConsole(className, message) {
        var ele = document.createElement('span');
        ele.className = className;
        ele.textContent = message + '\n';
        logOutput.appendChild(ele);
        logOutput.parentNode.scrollTop = logOutput.clientHeight + 8 - logOutput.parentNode.clientHeight;
        hideGallery();
    }

    var getURL = window.URL || window.webkitURL || window;
    if (typeof Blob === 'undefined') {
        registry.byId('buttonSaveAs').set('disabled', true);
        registry.byId('buttonNewWindow').set('disabled', true);
    }

    function findCssStyle(selectorText) {
        for ( var iSheets = 0, lenSheets = document.styleSheets.length; iSheets < lenSheets; ++iSheets) {
            var rules = document.styleSheets[iSheets].cssRules;
            for ( var iRules = 0, lenRules = rules.length; iRules < lenRules; ++iRules) {
                if (rules[iRules].selectorText === selectorText) {
                    return rules[iRules];
                }
            }
        }
    }

    var jsEditor;
    var htmlEditor;
    var addExtraLine = false;
    var suggestButton = registry.byId('buttonSuggest');
    var docTimer;
    var docTabs = {};
    var docError = false;
    var galleryError = false;
    var galleryTooltipTimer;
    var activeGalleryTooltipDemo;
    var demoTileHeightRule = findCssStyle('.demoTileThumbnail');
    var cesiumContainer = registry.byId('cesiumContainer');
    var docNode = dom.byId('docPopup');
    var docMessage = dom.byId('docPopupMessage');
    var local = {
        'docTypes' : [],
        'headers' : '<html><head></head><body>',
        'bucketName' : '',
        'emptyBucket' : ''
    };
    var bucketTypes = {};
    var demoTooltips = {};
    var errorLines = [];
    var highlightLines = [];
    var searchTerm = '';
    var searchRegExp;
    var hintGlobals = [
                       'require',
                       'document',
                       'window',
                       'console',
                       'Sandcastle',
                       'Cesium'
                      ];
    var hintOptions = {
        predef : hintGlobals,
        // These are copied from the Eclipse jsHint plugin options on the Cesium project itself.
        // They should be kept in sync with that list of options.
        bitwise : false,
        camelcase : false,
        curly : true,
        eqeqeq : true,
        forin : true,
        immed : false,
        latedef : true,
        newcap : true,
        noarg : true,
        noempty : false,
        nonew : true,
        plusplus : false,
        quotmark : false,
        regexp : false,
        undef : true,
        unused : false,
        strict : true,
        trailing : true,
        asi : false,
        boss : false,
        debug : false,
        eqnull : false,
        es5 : false,
        esnext : false,
        evil : false,
        expr : false,
        funcscope : false,
        globalstrict : false,
        iterator : false,
        lastsemic : false,
        laxbreak : false,
        laxcomma : false,
        loopfunc : false,
        multistr : false,
        onecase : false,
        proto : false,
        regexdash : false,
        scripturl : false,
        smarttabs : false,
        shadow : false,
        sub : false,
        supernew : false,
        validthis : false,
        browser : true
    };
    var hintTimer;

    var galleryErrorMsg = document.createElement('span');
    galleryErrorMsg.className = 'galleryError';
    galleryErrorMsg.style.display = 'none';
    galleryErrorMsg.textContent = 'No demos match your search terms.';

    if (navigator.userAgent.indexOf('Firefox/') >= 0) {
        // FireFox line numbers are zero-based, not one-based.
        addExtraLine = true;
    }

    var bucketFrame = document.getElementById('bucketFrame');
    var bucketPane = registry.byId('bucketPane');
    var bucketWaiting = false;

    xhr.get({
        url : '../../Build/Documentation/types.txt',
        handleAs : 'json',
        error : function(error) {
            docError = true;
        }
    }).then(function(value) {
        local.docTypes = value;
    });

    var decoderSpan = document.createElement('span');
    function encodeHTML(text) {
        decoderSpan.textContent = text;
        text = decoderSpan.innerHTML;
        decoderSpan.innerHTML = '';
        return text;
    }
    function decodeHTML(text) {
        decoderSpan.innerHTML = text;
        text = decoderSpan.textContent;
        decoderSpan.innerHTML = '';
        return text;
    }

    function highlightRun() {
        domClass.add(registry.byId('buttonRun').domNode, 'highlightToolbarButton');
    }

    function clearRun() {
        domClass.remove(registry.byId('buttonRun').domNode, 'highlightToolbarButton');
    }

    function highlightSaveAs() {
        domClass.add(registry.byId('buttonSaveAs').domNode, 'highlightToolbarButton');
    }

    function clearSaveAs() {
        domClass.remove(registry.byId('buttonSaveAs').domNode, 'highlightToolbarButton');
    }

    function openDocTab(title, link) {
        if (typeof docTabs[title] === 'undefined') {
            docTabs[title] = new ContentPane({
                title : title,
                focused : true,
                content : '<iframe class="fullFrame" src="' + link + '"></iframe>',
                closable : true,
                onClose : function() {
                    docTabs[this.title] = undefined;
                    // Return true to close the tab.
                    return true;
                }
            }).placeAt(cesiumContainer);
            // After the iframe loads, re-scroll to selected field.
            docTabs[title].domNode.childNodes[0].onload = function() {
                this.onload = function() {
                };
                this.src = link;
            };
            cesiumContainer.selectChild(docTabs[title]);
        } else {
            // Tab already exists, but maybe not visible.  FireFox needs the tab to
            // be revealed before a re-scroll can happen.  Chrome works either way.
            cesiumContainer.selectChild(docTabs[title]);
            docTabs[title].domNode.childNodes[0].src = link;
        }
    }

    function showDocPopup() {
        var selectedText = jsEditor.getSelection();
        var lowerText = selectedText.toLowerCase();

        var onDocClick = function() {
            openDocTab(this.textContent, this.href);
            return false;
        };

        docTimer = undefined;
        if (docError && selectedText && selectedText.length < 50) {
            hideGallery();
        } else if (lowerText && lowerText in local.docTypes && typeof local.docTypes[lowerText].push === 'function') {
            docMessage.innerHTML = '';
            for ( var i = 0, len = local.docTypes[lowerText].length; i < len; ++i) {
                var member = local.docTypes[lowerText][i];
                var ele = document.createElement('a');
                ele.target = '_blank';
                ele.textContent = member.replace('.html', '').replace('module-', '').replace('#', '.');
                ele.href = '../../Build/Documentation/' + member;
                ele.onclick = onDocClick;
                docMessage.appendChild(ele);
            }
            jsEditor.addWidget(jsEditor.getCursor(true), docNode);
            docNode.style.top = (parseInt(docNode.style.top, 10) - 5) + 'px';
        }
    }

    function onCursorActivity() {
        docNode.style.left = '-999px';
        if (typeof docTimer !== 'undefined') {
            window.clearTimeout(docTimer);
        }
        docTimer = window.setTimeout(showDocPopup, 500);
    }

    var abbrDiv = document.createElement('div');
    var abbrEle = document.createElement('abbr');
    abbrEle.textContent = '%N%';
    abbrDiv.appendChild(abbrEle);

    function makeLineLabel(msg) {
        abbrEle.title = msg;
        return abbrDiv.innerHTML;
    }

    function closeGalleryTooltip() {
        if (typeof activeGalleryTooltipDemo !== 'undefined') {
            popup.close(demoTooltips[activeGalleryTooltipDemo.name]);
            activeGalleryTooltipDemo = undefined;
        }
    }

    function openGalleryTooltip() {
        galleryTooltipTimer = undefined;
        if (typeof activeGalleryTooltipDemo !== 'undefined') {
            popup.open({
                popup : demoTooltips[activeGalleryTooltipDemo.name],
                around : dom.byId(activeGalleryTooltipDemo.name),
                orient : ['above', 'below']
            });
        }
    }

    function scheduleGalleryTooltip(demo) {
        if (demo !== activeGalleryTooltipDemo) {
            activeGalleryTooltipDemo = demo;
            if (typeof galleryTooltipTimer !== 'undefined') {
                window.clearTimeout(galleryTooltipTimer);
            }
            galleryTooltipTimer = window.setTimeout(openGalleryTooltip, 220);
        }
    }

    function clearErrorsAddHints() {
        var line;
        var i;
        var len;
        hintTimer = undefined;
        closeGalleryTooltip();
        while (errorLines.length > 0) {
            line = errorLines.pop();
            jsEditor.setLineClass(line, null);
            jsEditor.clearMarker(line);
        }
        while (highlightLines.length > 0) {
            line = highlightLines.pop();
            jsEditor.setLineClass(line, null);
            jsEditor.clearMarker(line);
        }
        var code = jsEditor.getValue();
        if (searchTerm !== '') {
            var codeLines = code.split('\n');
            for (i = 0, len = codeLines.length; i < len; ++i) {
                if (searchRegExp.test(codeLines[i])) {
                    line = jsEditor.setMarker(i, makeLineLabel('Search: ' + searchTerm), 'searchMarker');
                    jsEditor.setLineClass(line, 'searchLine');
                    errorLines.push(line);
                }
            }
        }
        if (!JSHINT(code, hintOptions)) {
            var hints = JSHINT.errors;
            for (i = 0, len = hints.length; i < len; ++i) {
                var hint = hints[i];
                if ((hint !== null) && (typeof hint.reason !== 'undefined') && (hint.line > 0)) {
                    line = jsEditor.setMarker(hint.line - 1, makeLineLabel(hint.reason), 'hintMarker');
                    jsEditor.setLineClass(line, 'hintLine');
                    errorLines.push(line);
                }
            }
        }
    }

    function scheduleHint() {
        if (typeof hintTimer !== 'undefined') {
            window.clearTimeout(hintTimer);
        }
        hintTimer = setTimeout(clearErrorsAddHints, 550);
        highlightRun();
    }

    function scheduleHintNoChange() {
        if (typeof hintTimer !== 'undefined') {
            window.clearTimeout(hintTimer);
        }
        hintTimer = setTimeout(clearErrorsAddHints, 550);
    }

    function scrollToLine(lineNumber) {
        if (typeof lineNumber !== 'undefined') {
            jsEditor.setCursor(lineNumber);
            jsEditor.setSelection({
                line : lineNumber - 2,
                ch : 0
            }, {
                line : lineNumber - 2,
                ch : 0
            });
            jsEditor.focus();
            jsEditor.setSelection({
                line : lineNumber - 1,
                ch : 0
            }, {
                line : lineNumber - 1,
                ch : 0
            });
        }
    }

    function highlightLine(lineNum) {
        var line;
        while (highlightLines.length > 0) {
            line = highlightLines.pop();
            jsEditor.setLineClass(line, null);
            jsEditor.clearMarker(line);
        }
        if (lineNum > 0) {
            line = jsEditor.setMarker(lineNum - 1, makeLineLabel('highlighted by demo'), 'highlightMarker');
            jsEditor.setLineClass(line, 'highlightLine');
            highlightLines.push(line);
            scrollToLine(lineNum);
        }
    }

    var tabs = registry.byId('bottomPanel');

    function showGallery() {
        tabs.selectChild(registry.byId('galleryContainer'));
    }

    function hideGallery() {
        closeGalleryTooltip();
        tabs.selectChild(registry.byId('logContainer'));
    }

    CodeMirror.commands.runCesium = function(cm) {
        clearErrorsAddHints();
        clearRun();
        cesiumContainer.selectChild(bucketPane);
        // Check for a race condition in some browsers where the iframe hasn't loaded yet.
        if (bucketFrame.contentWindow.location.href.indexOf('bucket.html') > 0) {
            bucketFrame.contentWindow.location.reload();
        }
    };

    CodeMirror.commands.autocomplete = function(cm) {
        CodeMirror.simpleHint(cm, CodeMirror.cesiumHint);
    };

    jsEditor = CodeMirror.fromTextArea(document.getElementById('code'), {
        mode : 'javascript',
        lineNumbers : true,
        matchBrackets : true,
        indentUnit : 4,
        onCursorActivity : onCursorActivity,
        onChange : scheduleHint,
        extraKeys : {
            'Ctrl-Space' : 'autocomplete',
            'F8' : 'runCesium',
            'Tab' : 'indentMore',
            'Shift-Tab' : 'indentLess'
        }
    });

    htmlEditor = CodeMirror.fromTextArea(document.getElementById('htmlBody'), {
        mode : 'text/html',
        lineNumbers : true,
        matchBrackets : true,
        indentUnit : 4,
        extraKeys : {
            'F8' : 'runCesium',
            'Tab' : 'indentMore',
            'Shift-Tab' : 'indentLess'
        }
    });

    registry.byId('codeContainer').watch("selectedChildWidget", function(name, oldPane, newPane) {
        if (newPane.id === 'jsContainer') {
            jsEditor.focus();
        } else if (newPane.id === 'htmlContainer') {
            htmlEditor.focus();
        }
    });

    function activateBucketScripts(bucketDoc) {
        var headNodes = bucketDoc.head.childNodes;
        var node;
        var nodes = [];
        for (var i = 0, len = headNodes.length; i < len; ++i) {
            node = headNodes[i];
            if (typeof node.tagName === 'string' &&
                    node.tagName === 'SCRIPT' &&
                    node.src.indexOf('Sandcastle-header.js') < 0) { // header is included in blank frame.
                nodes.push(node);
            }
        }

        for (i = 0, len = nodes.length; i < len; ++i) {
            bucketDoc.head.removeChild(nodes[i]);
        }

        // Apply user HTML to bucket.
        var htmlElement = bucketDoc.createElement('div');
        htmlElement.innerHTML = htmlEditor.getValue();
        bucketDoc.body.appendChild(htmlElement);

        var onScriptTagError = function() {
            if (bucketFrame.contentDocument === bucketDoc) {
                appendConsole('consoleError', 'Error loading ' + this.src);
                appendConsole('consoleError', "Make sure Cesium is built, see the Contributor's Guide for details.");
            }
        };

        // Load each script after the previous one has loaded.
        var loadScript = function() {
            if (bucketFrame.contentDocument !== bucketDoc) {
                // A newer reload has happened, abort this.
                return;
            }
            if (nodes.length > 0) {
                node = nodes.shift();
                var scriptElement = bucketDoc.createElement('script');
                var hasSrc = false;
                for ( var j = 0, numAttrs = node.attributes.length; j < numAttrs; ++j) {
                    var name = node.attributes[j].name;
                    var val = node.attributes[j].value;
                    scriptElement.setAttribute(name, val);
                    if (name === 'src' && val) {
                        hasSrc = true;
                    }
                }
                scriptElement.innerHTML = node.innerHTML;
                if (hasSrc) {
                    scriptElement.onload = loadScript;
                    scriptElement.onerror = onScriptTagError;
                    bucketDoc.head.appendChild(scriptElement);
                } else {
                    bucketDoc.head.appendChild(scriptElement);
                    loadScript();
                }
            } else {
                // Apply user JS to bucket
                var element = bucketDoc.createElement('script');
                element.type = 'text/javascript';
                element.textContent = (addExtraLine ? '\n' : '') + jsEditor.getValue();
                bucketDoc.body.appendChild(element);
            }
        };
        loadScript();
    }

    function applyBucket() {
        if (local.emptyBucket && local.bucketName && typeof bucketTypes[local.bucketName] === 'string') {
            bucketWaiting = false;
            var bucketDoc = bucketFrame.contentDocument;
            if (local.headers.substring(0, local.emptyBucket.length) !== local.emptyBucket) {
                appendConsole('consoleError', 'Error, first part of ' + local.bucketName + ' must match first part of bucket.html exactly.');
            } else {
                var bodyAttributes = local.headers.match(/<body([^>]*?)>/)[1];
                var attributeRegex = /([-a-z_]+)\s*="([^"]*?)"/ig;
                //group 1 attribute name, group 2 attribute value.  Assumes double-quoted attributes.
                var attributeMatch;
                while ((attributeMatch = attributeRegex.exec(bodyAttributes)) !== null) {
                    var attributeName = attributeMatch[1];
                    var attributeValue = attributeMatch[2];
                    if (attributeName === 'class') {
                        bucketDoc.body.className = attributeValue;
                    } else if (attributeName === 'data-sandcastle-title') {
                        bucketPane.set('title', attributeValue);
                        document.getElementById('includes').textContent = attributeValue;
                    } else {
                        bucketDoc.body.setAttribute(attributeName, attributeValue);
                    }
                }

                var pos = local.headers.indexOf('</head>');
                var extraHeaders = local.headers.substring(local.emptyBucket.length, pos);
                bucketDoc.head.innerHTML += extraHeaders;
                activateBucketScripts(bucketDoc);
            }
        } else {
            bucketWaiting = true;
        }
    }

    function applyBucketIfWaiting() {
        if (bucketWaiting) {
            applyBucket();
        }
    }

    xhr.get({
        url : 'templates/bucket.html',
        handleAs : 'text'
    }).then(function(value) {
        var pos = value.indexOf('</head>');
        local.emptyBucket = value.substring(0, pos);
        applyBucketIfWaiting();
    });

    function loadBucket(bucketName) {
        if (local.bucketName !== bucketName) {
            local.bucketName = bucketName;
            if (typeof bucketTypes[bucketName] !== 'undefined') {
                local.headers = bucketTypes[bucketName];
            } else {
                local.headers = '<html><head></head><body data-sandcastle-bucket-loaded="no">';
                xhr.get({
                    url : 'templates/' + bucketName,
                    handleAs : 'text'
                }).then(function(value) {
                    var pos = value.indexOf('<body');
                    pos = value.indexOf('>', pos);
                    bucketTypes[bucketName] = value.substring(0, pos + 1) + '\n';
                    if (local.bucketName === bucketName) {
                        local.headers = bucketTypes[bucketName];
                    }
                    applyBucketIfWaiting();
                });
            }
        }
    }

    function loadFromGallery(demo) {
        document.getElementById('saveAsFile').download = demo.name + '.html';
        registry.byId('description').set('value', decodeHTML(demo.description).replace(/\\n/g, '\n'));
        var pos = demo.code.indexOf('<body');
        pos = demo.code.indexOf('>', pos);
        var body = demo.code.substring(pos + 2);
        pos = body.indexOf('<script id="cesium_sandcastle_script">');
        var pos2 = body.lastIndexOf('</script>');
        if ((pos <= 0) || (pos2 <= pos)) {
            appendConsole('consoleError', 'Error reading source file: ' + demo.name);
        } else {
            var script = body.substring(pos + 38, pos2);
            while (script.length > 0 && script.charCodeAt(0) < 32) {
                script = script.substring(1);
            }
            jsEditor.setValue(script);
            script = body.substring(0, pos);
            while (script.length > 0 && script.charCodeAt(0) < 32) {
                script = script.substring(1);
            }
            htmlEditor.setValue(script);
            if (typeof demo.bucket === 'string') {
                loadBucket(demo.bucket);
            }
            CodeMirror.commands.runCesium(jsEditor);
        }
    }

    window.addEventListener('popstate', function(e) {
        if (e.state && e.state.name && e.state.code) {
            loadFromGallery(e.state);
            document.title = e.state.name + ' - Cesium Sandcastle';
        }
    }, false);

    window.addEventListener('message', function(e) {
        var line;
        // The iframe (bucket.html) sends this message on load.
        // This triggers the code to be injected into the iframe.
        if (e.data === 'reload') {
            var bucketDoc = bucketFrame.contentDocument;
            if (!local.bucketName) {
                // Reload fired, bucket not specified yet.
                return;
            }
            if (bucketDoc.body.getAttribute('data-sandcastle-loaded') !== 'yes') {
                bucketDoc.body.setAttribute('data-sandcastle-loaded', 'yes');
                logOutput.innerHTML = '';
                // This happens after a Run (F8) reloads bucket.html, to inject the editor code
                // into the iframe, causing the demo to run there.
                applyBucket();
                if (docError) {
                    appendConsole('consoleError', "Documentation not available.  Please run the 'generateDocumentation' build script to generate Cesium documentation.");
                    showGallery();
                }
                if (galleryError) {
                    appendConsole('consoleError', 'Error loading gallery, please run the build script.');
                }
            }
        } else if (typeof e.data.log !== 'undefined') {
            // Console log messages from the iframe display in Sandcastle.
            appendConsole('consoleLog', e.data.log);
        } else if (typeof e.data.error !== 'undefined') {
            // Console error messages from the iframe display in Sandcastle
            appendConsole('consoleError', e.data.error);
            if (typeof e.data.lineNumber !== 'undefined') {
                line = jsEditor.setMarker(e.data.lineNumber - 1, makeLineLabel(e.data.rawErrorMsg), 'errorMarker');
                jsEditor.setLineClass(line, 'errorLine');
                errorLines.push(line);
                scrollToLine(e.data.lineNumber);
            }
        } else if (typeof e.data.highlight !== 'undefined') {
            // Hovering objects in the embedded Cesium window.
            highlightLine(e.data.highlight);
        }
    }, true);

    registry.byId('jsContainer').on('show', function() {
        suggestButton.set('disabled', false);
        jsEditor.refresh();
    });

    registry.byId('htmlContainer').on('show', function() {
        suggestButton.set('disabled', true);
        htmlEditor.refresh();
    });

    registry.byId('search').on('change', function() {
        searchTerm = this.get('value');
        searchRegExp = new RegExp(searchTerm, 'i');
        var numDemosShown = 0;
        for ( var i = 0; i < gallery_demos.length; i++) {
            var demo = gallery_demos[i];
            var demoName = demo.name;
            if (searchRegExp.test(demoName) || searchRegExp.test(demo.code)) {
                document.getElementById(demoName).style.display = 'inline-block';
                ++numDemosShown;
            } else {
                document.getElementById(demoName).style.display = 'none';
            }
        }

        var galleryTab = registry.byId('galleryContainer');
        if (searchTerm !== '') {
            galleryTab.set('title', 'Gallery - Search Results');
        } else {
            galleryTab.set('title', 'Gallery');
        }

        if (numDemosShown) {
            galleryErrorMsg.style.display = 'none';
        } else {
            galleryErrorMsg.style.display = 'inline-block';
        }

        showGallery();
        scheduleHintNoChange();
    });

    // Clicking the 'Run' button simply reloads the iframe.
    registry.byId('buttonRun').on('click', function() {
        CodeMirror.commands.runCesium(jsEditor);
    });

    registry.byId('buttonSuggest').on('click', function() {
        CodeMirror.commands.autocomplete(jsEditor);
    });

    function getDemoHtml() {
        return local.headers +
               htmlEditor.getValue() +
               '<script id="cesium_sandcastle_script">\n' +
               jsEditor.getValue() +
               '</script>\n' +
               '</body>\n' +
               '</html>\n';
    }

    registry.byId('dropDownSaveAs').on('show', function() {

        var currentDemoName = ioQuery.queryToObject(window.location.search.substring(1)).src;
        currentDemoName = window.decodeURIComponent(currentDemoName.replace('.html', ''));
        var description = encodeHTML(registry.byId('description').get('value').replace(/\n/g, '\\n')).replace(/\"/g, '&quot;');

        var html = getDemoHtml();
        html = html.replace('<title>', '<meta name="description" content="' + description + '">\n    <title>');

        var octetBlob = new Blob([html], {
            'type' : 'application/octet-stream',
            'endings' : 'native'
        });
        var octetBlobURL = getURL.createObjectURL(octetBlob);
        dom.byId('saveAsFile').href = octetBlobURL;
    });

    registry.byId('buttonNewWindow').on('click', function() {
        var baseHref = window.location.href;
        var pos = baseHref.lastIndexOf('/');
        baseHref = baseHref.substring(0, pos) + '/gallery/';

        var html = getDemoHtml();
        html = html.replace('<head>', '<head>\n    <base href="' + baseHref + '">');
        var htmlBlob = new Blob([html], {
            'type' : 'text/html;charset=utf-8',
            'endings' : 'native'
        });
        var htmlBlobURL = getURL.createObjectURL(htmlBlob);
        window.open(htmlBlobURL, '_blank');
        window.focus();
    });

    registry.byId('buttonThumbnail').on('change', function(newValue) {
        if (newValue) {
            domClass.add('bucketFrame', 'makeThumbnail');
        } else {
            domClass.remove('bucketFrame', 'makeThumbnail');
        }
    });

    var demosContainer = dom.byId('demosContainer');
    if (typeof document.onmousewheel !== 'undefined') {
        demosContainer.addEventListener('mousewheel', function(e) {
            if (typeof e.wheelDelta !== 'undefined' && e.wheelDelta) {
                demosContainer.scrollLeft -= e.wheelDelta * 70 / 120;
            }
        }, false);
    } else {
        demosContainer.addEventListener('DOMMouseScroll', function(e) {
            if (typeof e.detail !== 'undefined' && e.detail) {
                demosContainer.scrollLeft += e.detail * 70 / 3;
            }
        }, false);
    }

    var galleryContainer = registry.byId('galleryContainer');
    galleryContainer.demoTileHeightRule = demoTileHeightRule;
    galleryContainer.originalResize = galleryContainer.resize;
    galleryContainer.resize = function(changeSize, resultSize) {
        var newSize = changeSize.h - 58;
        if (newSize < 20) {
            demoTileHeightRule.style.display = 'none';
        } else {
            demoTileHeightRule.style.display = 'inline';
            demoTileHeightRule.style.height = Math.min(newSize, 150) + 'px';
        }
        this.originalResize(changeSize, resultSize);
    };

    var queryObject = {};
    if (window.location.search) {
        queryObject = ioQuery.queryToObject(window.location.search.substring(1));
    } else {
        queryObject.src = 'Hello World.html';
    }

    function loadDemoFromFile(index) {
        var demo = gallery_demos[index];

        xhr.get({
            url : 'gallery/' + window.encodeURIComponent(demo.name) + '.html',
            handleAs : 'text',
            error : function(error) {
                appendConsole('consoleError', error);
                galleryError = true;
            }
        }).then(function(value) {
            // Store the file contents for later searching.
            demo.code = value;
            demo.bucket = 'bucket-dojo.html';
            var pos = value.indexOf('data-sandcastle-bucket="');
            var pos2;
            if (pos > 0) {
                pos += 24;
                pos2 = value.indexOf('"', pos);
                if (pos2 > pos) {
                    demo.bucket = value.substring(pos, pos2);
                }
            }

            demo.bucketTitle = 'Cesium + Dojo';
            pos = value.indexOf('data-sandcastle-title="');
            if (pos > 0) {
                pos += 23;
                pos2 = value.indexOf('"', pos);
                if (pos2 > pos) {
                    demo.bucketTitle = value.substring(pos, pos2);
                }
            }

            demo.description = '';
            pos = value.indexOf('<meta name="description" content="');
            if (pos > 0) {
                pos += 34;
                pos2 = value.indexOf('">', pos);
                if (pos2 > pos) {
                    demo.description = value.substring(pos, pos2);
                }
            }

            // Select the demo to load upon opening based on the query parameter.
            if (typeof queryObject.src !== 'undefined') {
                if (demo.name === window.decodeURIComponent(queryObject.src.replace('.html', ''))) {
                    loadFromGallery(demo);
                    window.history.replaceState(demo, demo.name, '?src=' + demo.name + '.html');
                    document.title = demo.name + ' - Cesium Sandcastle';
                    queryObject.src = undefined;
                }
            }

            // Create a tooltip containing the demo's description.
            demoTooltips[demo.name] = new TooltipDialog({
                id : demo.name + 'TooltipDialog',
                style : 'width: 200px; font-size: 12px;',
                content : '<div class="demoTooltipType">' + demo.bucketTitle + '</div>' + demo.description.replace(/\\n/g, '<br/>')
            });

            on(dom.byId(demo.name), 'mouseover', function() {
                scheduleGalleryTooltip(demo);
            });

            on(dom.byId(demo.name), 'mouseout', function() {
                closeGalleryTooltip();
            });
        });
    }

    function addFileToGallery(index) {
        var demo = gallery_demos[i];
        var imgSrc = 'templates/Gallery_tile.jpg';
        if (typeof demo.img !== 'undefined') {
            imgSrc = 'gallery/' + window.encodeURIComponent(demo.img);
        }

        var demoLink = document.createElement('a');
        demoLink.id = demo.name;
        demoLink.className = 'linkButton';
        demoLink.href = 'gallery/' + demo.name + '.html';
        demos.appendChild(demoLink);

        demoLink.onclick = function(e) {
            if (mouse.isMiddle(e)) {
                window.open('gallery/' + demo.name + '.html');
            } else {
                loadFromGallery(demo);
                var demoSrc = demo.name + '.html';
                if (demoSrc !== window.location.search.substring(1)) {
                    window.history.pushState(demo, demo.name, '?src=' + demoSrc);
                }
                document.title = demo.name + ' - Cesium Sandcastle';
            }
            e.preventDefault();
        };

        new LinkButton({
            'label' : '<div class="demoTileTitle">' + demo.name + '</div>' +
                      '<img src="' + imgSrc + '" class="demoTileThumbnail" alt="" onDragStart="return false;" />'
        }).placeAt(demoLink);

        loadDemoFromFile(i);
    }

    if (typeof gallery_demos === 'undefined') {
        galleryErrorMsg.textContent = 'No demos found, please run the build script.';
        galleryErrorMsg.style.display = 'inline-block';
    } else {
        var i;
        var len = gallery_demos.length;
        var demos = dom.byId('demos');

        // Sort alphabetically.  This will eventually be a user option.
        gallery_demos.sort(function(a, b) {
            var aName = a.name.toUpperCase();
            var bName = b.name.toUpperCase();
            return (bName < aName) ? 1 : ((bName > aName) ? -1 : 0);
        });

        var queryInGalleryIndex = false;
        var queryName = window.decodeURIComponent(queryObject.src.replace('.html', ''));
        for (i = 0; i < len; ++i) {
            addFileToGallery(i);
            if (gallery_demos[i].name === queryName) {
                queryInGalleryIndex = true;
            }
        }

        if (!queryInGalleryIndex) {
            gallery_demos.push({
                name : queryName,
                description : ''
            });
            addFileToGallery(gallery_demos.length - 1);
        }
    }
    dom.byId('demos').appendChild(galleryErrorMsg);
});<|MERGE_RESOLUTION|>--- conflicted
+++ resolved
@@ -1,89 +1,88 @@
 /*global require,Blob,CodeMirror,JSHINT,gallery_demos*/
 require({
-    baseUrl : '../../Source',
-    packages : [{
-        name : 'dojo',
+        baseUrl: '../../Source',
+        packages: [{
+            name: 'dojo',
         location : '../ThirdParty/dojo-release-1.8.3-src/dojo'
-    }, {
-        name : 'dijit',
+        }, {
+            name: 'dijit',
         location : '../ThirdParty/dojo-release-1.8.3-src/dijit'
-    }, {
-        name : 'dojox',
+        }, {
+            name: 'dojox',
         location : '../ThirdParty/dojo-release-1.8.3-src/dojox'
-    }, {
-        name : 'Sandcastle',
-        location : '../Apps/Sandcastle'
-    }]
-}, [
-    'Sandcastle/LinkButton',
-    'Widgets/Dojo/CesiumWidget',
-    'Widgets/Dojo/CesiumViewerWidget',
-    'dojo/mouse',
-    'dojo/on',
-    'dojo/parser',
-    'dojo/dom',
-    'dojo/dom-class',
-    'dojo/dom-construct',
-    'dojo/io-query',
-    'dojo/_base/fx',
-    'dojo/_base/window',
-    'dojo/_base/xhr',
-    'dijit/registry',
-    'dijit/popup',
-    'dijit/TooltipDialog',
-    'dijit/layout/ContentPane',
-    'dijit/form/Button',
-    'dijit/form/DropDownButton',
-    'dijit/form/ToggleButton',
-    'dijit/form/DropDownButton',
-    'dijit/form/TextBox',
-    'dijit/form/Textarea',
-    'dijit/Menu',
-    'dijit/MenuBar',
-    'dijit/PopupMenuBarItem',
-    'dijit/MenuItem',
-    'dijit/layout/BorderContainer',
-    'dijit/layout/TabContainer',
-    'dijit/Toolbar',
-    'dijit/ToolbarSeparator',
+        }, {
+            name: 'Sandcastle',
+            location: '../Apps/Sandcastle'
+        }]
+    }, [
+        'Sandcastle/LinkButton',
+        'Widgets/Dojo/CesiumWidget',
+        'Widgets/Dojo/CesiumViewerWidget',
+        'dojo/mouse',
+        'dojo/on',
+        'dojo/parser',
+        'dojo/dom',
+        'dojo/dom-class',
+        'dojo/dom-construct',
+        'dojo/io-query',
+        'dojo/_base/fx',
+        'dojo/_base/window',
+        'dojo/_base/xhr',
+        'dijit/registry',
+        'dijit/popup',
+        'dijit/TooltipDialog',
+        'dijit/layout/ContentPane',
+        'dijit/form/Button',
+        'dijit/form/DropDownButton',
+        'dijit/form/ToggleButton',
+        'dijit/form/DropDownButton',
+        'dijit/form/TextBox',
+        'dijit/form/Textarea',
+        'dijit/Menu',
+        'dijit/MenuBar',
+        'dijit/PopupMenuBarItem',
+        'dijit/MenuItem',
+        'dijit/layout/BorderContainer',
+        'dijit/layout/TabContainer',
+        'dijit/Toolbar',
+        'dijit/ToolbarSeparator',
     'dojo/domReady!'
 ], function(
-    LinkButton,
-    CesiumWidget,
-    CesiumViewerWidget,
-    mouse,
-    on,
-    parser,
-    dom,
-    domClass,
-    domConstruct,
-    ioQuery,
-    fx,
-    win,
-    xhr,
-    registry,
-    popup,
-    TooltipDialog,
+            LinkButton,
+            CesiumWidget,
+            CesiumViewerWidget,
+            mouse,
+            on,
+            parser,
+            dom,
+            domClass,
+            domConstruct,
+            ioQuery,
+            fx,
+            win,
+            xhr,
+            registry,
+            popup,
+            TooltipDialog,
     ContentPane) {
-    "use strict";
-
-    parser.parse();
-
-    window.CesiumWidget = CesiumWidget; // for autocomplete.
-    window.CesiumViewerWidget = CesiumViewerWidget; // for autocomplete.
+        "use strict";
+
+        parser.parse();
+
+        window.CesiumWidget = CesiumWidget; // for autocomplete.
+        window.CesiumViewerWidget = CesiumViewerWidget; // for autocomplete.
     fx.fadeOut({
         node : 'loading',
         onEnd : function() {
             domConstruct.destroy('loading');
-<<<<<<< HEAD
-        }}).play();
+        }
+    }).play();
 
         var logOutput = document.getElementById('logOutput');
         function appendConsole(className, message) {
             var ele = document.createElement('span');
             ele.className = className;
-            ele.textContent = message + "\n";
-console.log('appendConsole: ' + message);
+            ele.textContent = message + '\n';
             logOutput.appendChild(ele);
             logOutput.parentNode.scrollTop = logOutput.clientHeight + 8 - logOutput.parentNode.clientHeight;
             hideGallery();
@@ -93,337 +92,318 @@
         if (typeof Blob === 'undefined') {
             registry.byId('buttonSaveAs').set('disabled', true);
             registry.byId('buttonNewWindow').set('disabled', true);
-=======
->>>>>>> ff5b561f
-        }
-    }).play();
-
-    var logOutput = document.getElementById('logOutput');
-    function appendConsole(className, message) {
-        var ele = document.createElement('span');
-        ele.className = className;
-        ele.textContent = message + '\n';
-        logOutput.appendChild(ele);
-        logOutput.parentNode.scrollTop = logOutput.clientHeight + 8 - logOutput.parentNode.clientHeight;
-        hideGallery();
-    }
-
-    var getURL = window.URL || window.webkitURL || window;
-    if (typeof Blob === 'undefined') {
-        registry.byId('buttonSaveAs').set('disabled', true);
-        registry.byId('buttonNewWindow').set('disabled', true);
-    }
-
-    function findCssStyle(selectorText) {
+        }
+
+        function findCssStyle(selectorText) {
         for ( var iSheets = 0, lenSheets = document.styleSheets.length; iSheets < lenSheets; ++iSheets) {
             var rules = document.styleSheets[iSheets].cssRules;
             for ( var iRules = 0, lenRules = rules.length; iRules < lenRules; ++iRules) {
-                if (rules[iRules].selectorText === selectorText) {
-                    return rules[iRules];
-                }
-            }
-        }
-    }
-
-    var jsEditor;
-    var htmlEditor;
-    var addExtraLine = false;
-    var suggestButton = registry.byId('buttonSuggest');
-    var docTimer;
-    var docTabs = {};
-    var docError = false;
-    var galleryError = false;
-    var galleryTooltipTimer;
-    var activeGalleryTooltipDemo;
-    var demoTileHeightRule = findCssStyle('.demoTileThumbnail');
-    var cesiumContainer = registry.byId('cesiumContainer');
-    var docNode = dom.byId('docPopup');
-    var docMessage = dom.byId('docPopupMessage');
+                    if (rules[iRules].selectorText === selectorText) {
+                        return rules[iRules];
+                    }
+                }
+            }
+        }
+
+        var jsEditor;
+        var htmlEditor;
+        var addExtraLine = false;
+        var suggestButton = registry.byId('buttonSuggest');
+        var docTimer;
+        var docTabs = {};
+        var docError = false;
+        var galleryError = false;
+        var galleryTooltipTimer;
+        var activeGalleryTooltipDemo;
+        var demoTileHeightRule = findCssStyle('.demoTileThumbnail');
+        var cesiumContainer = registry.byId('cesiumContainer');
+        var docNode = dom.byId('docPopup');
+        var docMessage = dom.byId('docPopupMessage');
     var local = {
         'docTypes' : [],
         'headers' : '<html><head></head><body>',
         'bucketName' : '',
         'emptyBucket' : ''
     };
-    var bucketTypes = {};
-    var demoTooltips = {};
-    var errorLines = [];
-    var highlightLines = [];
-    var searchTerm = '';
-    var searchRegExp;
-    var hintGlobals = [
-                       'require',
-                       'document',
-                       'window',
-                       'console',
-                       'Sandcastle',
-                       'Cesium'
-                      ];
-    var hintOptions = {
-        predef : hintGlobals,
-        // These are copied from the Eclipse jsHint plugin options on the Cesium project itself.
-        // They should be kept in sync with that list of options.
-        bitwise : false,
-        camelcase : false,
-        curly : true,
-        eqeqeq : true,
-        forin : true,
-        immed : false,
-        latedef : true,
-        newcap : true,
-        noarg : true,
-        noempty : false,
-        nonew : true,
-        plusplus : false,
-        quotmark : false,
-        regexp : false,
-        undef : true,
-        unused : false,
-        strict : true,
-        trailing : true,
-        asi : false,
-        boss : false,
-        debug : false,
-        eqnull : false,
-        es5 : false,
-        esnext : false,
-        evil : false,
-        expr : false,
-        funcscope : false,
-        globalstrict : false,
-        iterator : false,
-        lastsemic : false,
-        laxbreak : false,
-        laxcomma : false,
-        loopfunc : false,
-        multistr : false,
-        onecase : false,
-        proto : false,
-        regexdash : false,
-        scripturl : false,
-        smarttabs : false,
-        shadow : false,
-        sub : false,
-        supernew : false,
-        validthis : false,
-        browser : true
-    };
-    var hintTimer;
-
-    var galleryErrorMsg = document.createElement('span');
-    galleryErrorMsg.className = 'galleryError';
-    galleryErrorMsg.style.display = 'none';
-    galleryErrorMsg.textContent = 'No demos match your search terms.';
-
-    if (navigator.userAgent.indexOf('Firefox/') >= 0) {
-        // FireFox line numbers are zero-based, not one-based.
-        addExtraLine = true;
-    }
-
-    var bucketFrame = document.getElementById('bucketFrame');
-    var bucketPane = registry.byId('bucketPane');
-    var bucketWaiting = false;
-
-    xhr.get({
-        url : '../../Build/Documentation/types.txt',
-        handleAs : 'json',
-        error : function(error) {
-            docError = true;
-        }
-    }).then(function(value) {
-        local.docTypes = value;
-    });
-
-    var decoderSpan = document.createElement('span');
-    function encodeHTML(text) {
-        decoderSpan.textContent = text;
-        text = decoderSpan.innerHTML;
-        decoderSpan.innerHTML = '';
-        return text;
-    }
-    function decodeHTML(text) {
-        decoderSpan.innerHTML = text;
-        text = decoderSpan.textContent;
-        decoderSpan.innerHTML = '';
-        return text;
-    }
-
-    function highlightRun() {
-        domClass.add(registry.byId('buttonRun').domNode, 'highlightToolbarButton');
-    }
-
-    function clearRun() {
-        domClass.remove(registry.byId('buttonRun').domNode, 'highlightToolbarButton');
-    }
-
-    function highlightSaveAs() {
-        domClass.add(registry.byId('buttonSaveAs').domNode, 'highlightToolbarButton');
-    }
-
-    function clearSaveAs() {
-        domClass.remove(registry.byId('buttonSaveAs').domNode, 'highlightToolbarButton');
-    }
-
-    function openDocTab(title, link) {
-        if (typeof docTabs[title] === 'undefined') {
-            docTabs[title] = new ContentPane({
-                title : title,
-                focused : true,
-                content : '<iframe class="fullFrame" src="' + link + '"></iframe>',
-                closable : true,
-                onClose : function() {
-                    docTabs[this.title] = undefined;
-                    // Return true to close the tab.
-                    return true;
-                }
-            }).placeAt(cesiumContainer);
-            // After the iframe loads, re-scroll to selected field.
-            docTabs[title].domNode.childNodes[0].onload = function() {
+        var bucketTypes = {};
+        var demoTooltips = {};
+        var errorLines = [];
+        var highlightLines = [];
+        var searchTerm = '';
+        var searchRegExp;
+        var hintGlobals = [
+            'require',
+            'document',
+            'window',
+            'console',
+            'Sandcastle',
+            'Cesium'
+        ];
+        var hintOptions = {
+            predef: hintGlobals,
+            // These are copied from the Eclipse jsHint plugin options on the Cesium project itself.
+            // They should be kept in sync with that list of options.
+            bitwise : false,
+            camelcase : false,
+            curly : true,
+            eqeqeq : true,
+            forin : true,
+            immed : false,
+            latedef : true,
+            newcap : true,
+            noarg : true,
+            noempty : false,
+            nonew : true,
+            plusplus : false,
+            quotmark : false,
+            regexp : false,
+            undef : true,
+            unused : false,
+            strict : true,
+            trailing : true,
+            asi : false,
+            boss : false,
+            debug : false,
+            eqnull : false,
+            es5 : false,
+            esnext : false,
+            evil : false,
+            expr : false,
+            funcscope : false,
+            globalstrict : false,
+            iterator : false,
+            lastsemic : false,
+            laxbreak : false,
+            laxcomma : false,
+            loopfunc : false,
+            multistr : false,
+            onecase : false,
+            proto : false,
+            regexdash : false,
+            scripturl : false,
+            smarttabs : false,
+            shadow : false,
+            sub : false,
+            supernew : false,
+            validthis : false,
+            browser : true
+        };
+        var hintTimer;
+
+        var galleryErrorMsg = document.createElement('span');
+        galleryErrorMsg.className = 'galleryError';
+        galleryErrorMsg.style.display = 'none';
+        galleryErrorMsg.textContent = 'No demos match your search terms.';
+
+        if (navigator.userAgent.indexOf('Firefox/') >= 0) {
+            // FireFox line numbers are zero-based, not one-based.
+            addExtraLine = true;
+        }
+
+        var bucketFrame = document.getElementById('bucketFrame');
+        var bucketPane = registry.byId('bucketPane');
+        var bucketWaiting = false;
+
+        xhr.get({
+            url: '../../Build/Documentation/types.txt',
+            handleAs: 'json',
+            error: function(error) {
+                docError = true;
+            }
+        }).then(function (value) {
+            local.docTypes = value;
+        });
+
+        var decoderSpan = document.createElement('span');
+        function encodeHTML(text) {
+            decoderSpan.textContent = text;
+            text = decoderSpan.innerHTML;
+            decoderSpan.innerHTML = '';
+            return text;
+        }
+        function decodeHTML(text) {
+            decoderSpan.innerHTML = text;
+            text = decoderSpan.textContent;
+            decoderSpan.innerHTML = '';
+            return text;
+        }
+
+        function highlightRun() {
+            domClass.add(registry.byId('buttonRun').domNode, 'highlightToolbarButton');
+        }
+
+        function clearRun() {
+            domClass.remove(registry.byId('buttonRun').domNode, 'highlightToolbarButton');
+        }
+
+        function highlightSaveAs() {
+            domClass.add(registry.byId('buttonSaveAs').domNode, 'highlightToolbarButton');
+        }
+
+        function clearSaveAs() {
+            domClass.remove(registry.byId('buttonSaveAs').domNode, 'highlightToolbarButton');
+        }
+
+        function openDocTab(title, link) {
+            if (typeof docTabs[title] === 'undefined') {
+                docTabs[title] = new ContentPane({
+                    title: title,
+                    focused: true,
+                    content: '<iframe class="fullFrame" src="' + link + '"></iframe>',
+                    closable: true,
+                    onClose: function () {
+                        docTabs[this.title] = undefined;
+                        // Return true to close the tab.
+                        return true;
+                    }
+                }).placeAt(cesiumContainer);
+                // After the iframe loads, re-scroll to selected field.
+                docTabs[title].domNode.childNodes[0].onload = function () {
                 this.onload = function() {
                 };
-                this.src = link;
+                    this.src = link;
+                };
+                cesiumContainer.selectChild(docTabs[title]);
+            } else {
+                // Tab already exists, but maybe not visible.  FireFox needs the tab to
+                // be revealed before a re-scroll can happen.  Chrome works either way.
+                cesiumContainer.selectChild(docTabs[title]);
+                docTabs[title].domNode.childNodes[0].src = link;
+            }
+        }
+
+        function showDocPopup () {
+            var selectedText = jsEditor.getSelection();
+            var lowerText = selectedText.toLowerCase();
+
+            var onDocClick = function () {
+                openDocTab(this.textContent, this.href);
+                return false;
             };
-            cesiumContainer.selectChild(docTabs[title]);
-        } else {
-            // Tab already exists, but maybe not visible.  FireFox needs the tab to
-            // be revealed before a re-scroll can happen.  Chrome works either way.
-            cesiumContainer.selectChild(docTabs[title]);
-            docTabs[title].domNode.childNodes[0].src = link;
-        }
-    }
-
-    function showDocPopup() {
-        var selectedText = jsEditor.getSelection();
-        var lowerText = selectedText.toLowerCase();
-
-        var onDocClick = function() {
-            openDocTab(this.textContent, this.href);
-            return false;
-        };
-
-        docTimer = undefined;
-        if (docError && selectedText && selectedText.length < 50) {
-            hideGallery();
-        } else if (lowerText && lowerText in local.docTypes && typeof local.docTypes[lowerText].push === 'function') {
-            docMessage.innerHTML = '';
+
+            docTimer = undefined;
+            if (docError && selectedText && selectedText.length < 50) {
+                hideGallery();
+            } else if (lowerText && lowerText in local.docTypes && typeof local.docTypes[lowerText].push === 'function') {
+                docMessage.innerHTML = '';
             for ( var i = 0, len = local.docTypes[lowerText].length; i < len; ++i) {
                 var member = local.docTypes[lowerText][i];
                 var ele = document.createElement('a');
                 ele.target = '_blank';
-                ele.textContent = member.replace('.html', '').replace('module-', '').replace('#', '.');
-                ele.href = '../../Build/Documentation/' + member;
-                ele.onclick = onDocClick;
-                docMessage.appendChild(ele);
-            }
-            jsEditor.addWidget(jsEditor.getCursor(true), docNode);
-            docNode.style.top = (parseInt(docNode.style.top, 10) - 5) + 'px';
-        }
-    }
-
-    function onCursorActivity() {
+                    ele.textContent = member.replace('.html', '').replace('module-', '').replace('#', '.');
+                    ele.href = '../../Build/Documentation/' + member;
+                    ele.onclick = onDocClick;
+                    docMessage.appendChild(ele);
+                }
+                jsEditor.addWidget(jsEditor.getCursor(true), docNode);
+                docNode.style.top = (parseInt(docNode.style.top, 10) - 5) + 'px';
+            }
+        }
+
+        function onCursorActivity() {
         docNode.style.left = '-999px';
-        if (typeof docTimer !== 'undefined') {
-            window.clearTimeout(docTimer);
-        }
-        docTimer = window.setTimeout(showDocPopup, 500);
-    }
-
-    var abbrDiv = document.createElement('div');
-    var abbrEle = document.createElement('abbr');
-    abbrEle.textContent = '%N%';
-    abbrDiv.appendChild(abbrEle);
-
-    function makeLineLabel(msg) {
-        abbrEle.title = msg;
-        return abbrDiv.innerHTML;
-    }
-
-    function closeGalleryTooltip() {
-        if (typeof activeGalleryTooltipDemo !== 'undefined') {
-            popup.close(demoTooltips[activeGalleryTooltipDemo.name]);
-            activeGalleryTooltipDemo = undefined;
-        }
-    }
-
-    function openGalleryTooltip() {
-        galleryTooltipTimer = undefined;
-        if (typeof activeGalleryTooltipDemo !== 'undefined') {
-            popup.open({
-                popup : demoTooltips[activeGalleryTooltipDemo.name],
-                around : dom.byId(activeGalleryTooltipDemo.name),
-                orient : ['above', 'below']
-            });
-        }
-    }
-
-    function scheduleGalleryTooltip(demo) {
-        if (demo !== activeGalleryTooltipDemo) {
-            activeGalleryTooltipDemo = demo;
-            if (typeof galleryTooltipTimer !== 'undefined') {
-                window.clearTimeout(galleryTooltipTimer);
-            }
-            galleryTooltipTimer = window.setTimeout(openGalleryTooltip, 220);
-        }
-    }
-
-    function clearErrorsAddHints() {
+            if (typeof docTimer !== 'undefined') {
+                window.clearTimeout(docTimer);
+            }
+            docTimer = window.setTimeout(showDocPopup, 500);
+        }
+
+        var abbrDiv = document.createElement('div');
+        var abbrEle = document.createElement('abbr');
+        abbrEle.textContent = '%N%';
+        abbrDiv.appendChild(abbrEle);
+
+        function makeLineLabel(msg) {
+            abbrEle.title = msg;
+            return abbrDiv.innerHTML;
+        }
+
+        function closeGalleryTooltip() {
+            if (typeof activeGalleryTooltipDemo !== 'undefined') {
+                popup.close(demoTooltips[activeGalleryTooltipDemo.name]);
+                activeGalleryTooltipDemo = undefined;
+            }
+        }
+
+        function openGalleryTooltip() {
+            galleryTooltipTimer = undefined;
+            if (typeof activeGalleryTooltipDemo !== 'undefined') {
+                popup.open({
+                    popup: demoTooltips[activeGalleryTooltipDemo.name],
+                    around: dom.byId(activeGalleryTooltipDemo.name),
+                    orient : ['above', 'below']
+                });
+            }
+        }
+
+        function scheduleGalleryTooltip(demo) {
+            if (demo !== activeGalleryTooltipDemo) {
+                activeGalleryTooltipDemo = demo;
+                if (typeof galleryTooltipTimer !== 'undefined') {
+                    window.clearTimeout(galleryTooltipTimer);
+                }
+                galleryTooltipTimer = window.setTimeout(openGalleryTooltip, 220);
+            }
+        }
+
+        function clearErrorsAddHints() {
         var line;
         var i;
         var len;
-        hintTimer = undefined;
-        closeGalleryTooltip();
-        while (errorLines.length > 0) {
-            line = errorLines.pop();
-            jsEditor.setLineClass(line, null);
-            jsEditor.clearMarker(line);
-        }
-        while (highlightLines.length > 0) {
-            line = highlightLines.pop();
-            jsEditor.setLineClass(line, null);
-            jsEditor.clearMarker(line);
-        }
-        var code = jsEditor.getValue();
-        if (searchTerm !== '') {
-            var codeLines = code.split('\n');
+            hintTimer = undefined;
+            closeGalleryTooltip();
+            while (errorLines.length > 0) {
+                line = errorLines.pop();
+                jsEditor.setLineClass(line, null);
+                jsEditor.clearMarker(line);
+            }
+            while (highlightLines.length > 0) {
+                line = highlightLines.pop();
+                jsEditor.setLineClass(line, null);
+                jsEditor.clearMarker(line);
+            }
+            var code = jsEditor.getValue();
+            if (searchTerm !== '') {
+                var codeLines = code.split('\n');
             for (i = 0, len = codeLines.length; i < len; ++i) {
-                if (searchRegExp.test(codeLines[i])) {
+                    if (searchRegExp.test(codeLines[i])) {
                     line = jsEditor.setMarker(i, makeLineLabel('Search: ' + searchTerm), 'searchMarker');
                     jsEditor.setLineClass(line, 'searchLine');
-                    errorLines.push(line);
-                }
-            }
-        }
-        if (!JSHINT(code, hintOptions)) {
+                        errorLines.push(line);
+                    }
+                }
+            }
+            if (!JSHINT(code, hintOptions)) {
             var hints = JSHINT.errors;
             for (i = 0, len = hints.length; i < len; ++i) {
                 var hint = hints[i];
-                if ((hint !== null) && (typeof hint.reason !== 'undefined') && (hint.line > 0)) {
+                    if ((hint !== null) && (typeof hint.reason !== 'undefined') && (hint.line > 0)) {
                     line = jsEditor.setMarker(hint.line - 1, makeLineLabel(hint.reason), 'hintMarker');
                     jsEditor.setLineClass(line, 'hintLine');
-                    errorLines.push(line);
-                }
-            }
-        }
-    }
-
-    function scheduleHint() {
-        if (typeof hintTimer !== 'undefined') {
-            window.clearTimeout(hintTimer);
-        }
-        hintTimer = setTimeout(clearErrorsAddHints, 550);
-        highlightRun();
-    }
-
-    function scheduleHintNoChange() {
-        if (typeof hintTimer !== 'undefined') {
-            window.clearTimeout(hintTimer);
-        }
-        hintTimer = setTimeout(clearErrorsAddHints, 550);
-    }
-
-    function scrollToLine(lineNumber) {
-        if (typeof lineNumber !== 'undefined') {
-            jsEditor.setCursor(lineNumber);
+                        errorLines.push(line);
+                    }
+                }
+            }
+        }
+
+        function scheduleHint() {
+            if (typeof hintTimer !== 'undefined') {
+                window.clearTimeout(hintTimer);
+            }
+            hintTimer = setTimeout(clearErrorsAddHints, 550);
+            highlightRun();
+        }
+
+        function scheduleHintNoChange() {
+            if (typeof hintTimer !== 'undefined') {
+                window.clearTimeout(hintTimer);
+            }
+            hintTimer = setTimeout(clearErrorsAddHints, 550);
+        }
+
+        function scrollToLine(lineNumber) {
+            if (typeof lineNumber !== 'undefined') {
+                jsEditor.setCursor(lineNumber);
             jsEditor.setSelection({
                 line : lineNumber - 2,
                 ch : 0
@@ -431,7 +411,7 @@
                 line : lineNumber - 2,
                 ch : 0
             });
-            jsEditor.focus();
+                jsEditor.focus();
             jsEditor.setSelection({
                 line : lineNumber - 1,
                 ch : 0
@@ -439,70 +419,70 @@
                 line : lineNumber - 1,
                 ch : 0
             });
-        }
-    }
-
-    function highlightLine(lineNum) {
-        var line;
-        while (highlightLines.length > 0) {
-            line = highlightLines.pop();
-            jsEditor.setLineClass(line, null);
-            jsEditor.clearMarker(line);
-        }
-        if (lineNum > 0) {
+            }
+        }
+
+        function highlightLine(lineNum) {
+            var line;
+            while (highlightLines.length > 0) {
+                line = highlightLines.pop();
+                jsEditor.setLineClass(line, null);
+                jsEditor.clearMarker(line);
+            }
+            if (lineNum > 0) {
             line = jsEditor.setMarker(lineNum - 1, makeLineLabel('highlighted by demo'), 'highlightMarker');
             jsEditor.setLineClass(line, 'highlightLine');
-            highlightLines.push(line);
-            scrollToLine(lineNum);
-        }
-    }
-
-    var tabs = registry.byId('bottomPanel');
-
-    function showGallery() {
-        tabs.selectChild(registry.byId('galleryContainer'));
-    }
-
-    function hideGallery() {
-        closeGalleryTooltip();
-        tabs.selectChild(registry.byId('logContainer'));
-    }
-
-    CodeMirror.commands.runCesium = function(cm) {
-        clearErrorsAddHints();
-        clearRun();
-        cesiumContainer.selectChild(bucketPane);
-        // Check for a race condition in some browsers where the iframe hasn't loaded yet.
-        if (bucketFrame.contentWindow.location.href.indexOf('bucket.html') > 0) {
-            bucketFrame.contentWindow.location.reload();
-        }
-    };
-
-    CodeMirror.commands.autocomplete = function(cm) {
-        CodeMirror.simpleHint(cm, CodeMirror.cesiumHint);
-    };
+                highlightLines.push(line);
+                scrollToLine(lineNum);
+            }
+        }
+
+        var tabs = registry.byId('bottomPanel');
+
+        function showGallery() {
+            tabs.selectChild(registry.byId('galleryContainer'));
+        }
+
+        function hideGallery() {
+            closeGalleryTooltip();
+            tabs.selectChild(registry.byId('logContainer'));
+        }
+
+        CodeMirror.commands.runCesium = function(cm) {
+            clearErrorsAddHints();
+            clearRun();
+            cesiumContainer.selectChild(bucketPane);
+            // Check for a race condition in some browsers where the iframe hasn't loaded yet.
+            if (bucketFrame.contentWindow.location.href.indexOf('bucket.html') > 0) {
+                bucketFrame.contentWindow.location.reload();
+            }
+        };
+
+        CodeMirror.commands.autocomplete = function(cm) {
+            CodeMirror.simpleHint(cm, CodeMirror.cesiumHint);
+        };
 
     jsEditor = CodeMirror.fromTextArea(document.getElementById('code'), {
         mode : 'javascript',
-        lineNumbers : true,
-        matchBrackets : true,
-        indentUnit : 4,
-        onCursorActivity : onCursorActivity,
-        onChange : scheduleHint,
-        extraKeys : {
+            lineNumbers: true,
+            matchBrackets: true,
+            indentUnit: 4,
+            onCursorActivity: onCursorActivity,
+            onChange: scheduleHint,
+            extraKeys: {
             'Ctrl-Space' : 'autocomplete',
             'F8' : 'runCesium',
             'Tab' : 'indentMore',
             'Shift-Tab' : 'indentLess'
-        }
-    });
+            }
+        });
 
     htmlEditor = CodeMirror.fromTextArea(document.getElementById('htmlBody'), {
         mode : 'text/html',
-        lineNumbers : true,
-        matchBrackets : true,
-        indentUnit : 4,
-        extraKeys : {
+            lineNumbers: true,
+            matchBrackets: true,
+            indentUnit: 4,
+            extraKeys: {
             'F8' : 'runCesium',
             'Tab' : 'indentMore',
             'Shift-Tab' : 'indentLess'
@@ -514,83 +494,83 @@
             jsEditor.focus();
         } else if (newPane.id === 'htmlContainer') {
             htmlEditor.focus();
-        }
-    });
-
-    function activateBucketScripts(bucketDoc) {
+            }
+        });
+
+        function activateBucketScripts(bucketDoc) {
         var headNodes = bucketDoc.head.childNodes;
         var node;
         var nodes = [];
         for (var i = 0, len = headNodes.length; i < len; ++i) {
-            node = headNodes[i];
+                node = headNodes[i];
             if (typeof node.tagName === 'string' &&
                     node.tagName === 'SCRIPT' &&
-                    node.src.indexOf('Sandcastle-header.js') < 0) { // header is included in blank frame.
-                nodes.push(node);
-            }
-        }
+                        node.src.indexOf('Sandcastle-header.js') < 0) {  // header is included in blank frame.
+                    nodes.push(node);
+                }
+            }
 
         for (i = 0, len = nodes.length; i < len; ++i) {
-            bucketDoc.head.removeChild(nodes[i]);
-        }
+                bucketDoc.head.removeChild(nodes[i]);
+            }
 
         // Apply user HTML to bucket.
         var htmlElement = bucketDoc.createElement('div');
         htmlElement.innerHTML = htmlEditor.getValue();
         bucketDoc.body.appendChild(htmlElement);
 
-        var onScriptTagError = function() {
-            if (bucketFrame.contentDocument === bucketDoc) {
+            var onScriptTagError = function () {
+                if (bucketFrame.contentDocument === bucketDoc) {
                 appendConsole('consoleError', 'Error loading ' + this.src);
-                appendConsole('consoleError', "Make sure Cesium is built, see the Contributor's Guide for details.");
-            }
-        };
-
-        // Load each script after the previous one has loaded.
-        var loadScript = function() {
-            if (bucketFrame.contentDocument !== bucketDoc) {
-                // A newer reload has happened, abort this.
-                return;
-            }
-            if (nodes.length > 0) {
-                node = nodes.shift();
+                    appendConsole('consoleError', "Make sure Cesium is built, see the Contributor's Guide for details.");
+                }
+            };
+
+            // Load each script after the previous one has loaded.
+            var loadScript = function () {
+                if (bucketFrame.contentDocument !== bucketDoc) {
+                    // A newer reload has happened, abort this.
+                    return;
+                }
+                if (nodes.length > 0) {
+                    node = nodes.shift();
                 var scriptElement = bucketDoc.createElement('script');
                 var hasSrc = false;
                 for ( var j = 0, numAttrs = node.attributes.length; j < numAttrs; ++j) {
                     var name = node.attributes[j].name;
                     var val = node.attributes[j].value;
                     scriptElement.setAttribute(name, val);
-                    if (name === 'src' && val) {
-                        hasSrc = true;
-                    }
-                }
+                        if (name === 'src' && val) {
+                            hasSrc = true;
+                        }
+                    }
                 scriptElement.innerHTML = node.innerHTML;
-                if (hasSrc) {
+                    if (hasSrc) {
                     scriptElement.onload = loadScript;
                     scriptElement.onerror = onScriptTagError;
                     bucketDoc.head.appendChild(scriptElement);
+                    } else {
+                    bucketDoc.head.appendChild(scriptElement);
+                        loadScript();
+                    }
                 } else {
-                    bucketDoc.head.appendChild(scriptElement);
-                    loadScript();
-                }
-            } else {
                 // Apply user JS to bucket
                 var element = bucketDoc.createElement('script');
                 element.type = 'text/javascript';
                 element.textContent = (addExtraLine ? '\n' : '') + jsEditor.getValue();
                 bucketDoc.body.appendChild(element);
-            }
-        };
-        loadScript();
-    }
-
-    function applyBucket() {
-        if (local.emptyBucket && local.bucketName && typeof bucketTypes[local.bucketName] === 'string') {
-            bucketWaiting = false;
-            var bucketDoc = bucketFrame.contentDocument;
-            if (local.headers.substring(0, local.emptyBucket.length) !== local.emptyBucket) {
-                appendConsole('consoleError', 'Error, first part of ' + local.bucketName + ' must match first part of bucket.html exactly.');
-            } else {
+                }
+            };
+            loadScript();
+        }
+
+        function applyBucket() {
+            if (local.emptyBucket && local.bucketName && typeof bucketTypes[local.bucketName] === 'string') {
+                bucketWaiting = false;
+                var bucketDoc = bucketFrame.contentDocument;
+                if (local.headers.substring(0, local.emptyBucket.length) !== local.emptyBucket) {
+                    appendConsole('consoleError', 'Error, first part of ' + local.bucketName + ' must match first part of bucket.html exactly.');
+                } else {
                 var bodyAttributes = local.headers.match(/<body([^>]*?)>/)[1];
                 var attributeRegex = /([-a-z_]+)\s*="([^"]*?)"/ig;
                 //group 1 attribute name, group 2 attribute value.  Assumes double-quoted attributes.
@@ -605,184 +585,184 @@
                         document.getElementById('includes').textContent = attributeValue;
                     } else {
                         bucketDoc.body.setAttribute(attributeName, attributeValue);
-                    }
-                }
+                        }
+                    }
 
                 var pos = local.headers.indexOf('</head>');
-                var extraHeaders = local.headers.substring(local.emptyBucket.length, pos);
-                bucketDoc.head.innerHTML += extraHeaders;
-                activateBucketScripts(bucketDoc);
-            }
-        } else {
-            bucketWaiting = true;
-        }
-    }
-
-    function applyBucketIfWaiting() {
-        if (bucketWaiting) {
-            applyBucket();
-        }
-    }
-
-    xhr.get({
-        url : 'templates/bucket.html',
-        handleAs : 'text'
-    }).then(function(value) {
-        var pos = value.indexOf('</head>');
-        local.emptyBucket = value.substring(0, pos);
-        applyBucketIfWaiting();
-    });
-
-    function loadBucket(bucketName) {
-        if (local.bucketName !== bucketName) {
-            local.bucketName = bucketName;
-            if (typeof bucketTypes[bucketName] !== 'undefined') {
-                local.headers = bucketTypes[bucketName];
+                    var extraHeaders = local.headers.substring(local.emptyBucket.length, pos);
+                    bucketDoc.head.innerHTML += extraHeaders;
+                    activateBucketScripts(bucketDoc);
+                }
             } else {
-                local.headers = '<html><head></head><body data-sandcastle-bucket-loaded="no">';
-                xhr.get({
-                    url : 'templates/' + bucketName,
-                    handleAs : 'text'
-                }).then(function(value) {
-                    var pos = value.indexOf('<body');
-                    pos = value.indexOf('>', pos);
-                    bucketTypes[bucketName] = value.substring(0, pos + 1) + '\n';
-                    if (local.bucketName === bucketName) {
-                        local.headers = bucketTypes[bucketName];
-                    }
-                    applyBucketIfWaiting();
-                });
-            }
-        }
-    }
-
-    function loadFromGallery(demo) {
-        document.getElementById('saveAsFile').download = demo.name + '.html';
-        registry.byId('description').set('value', decodeHTML(demo.description).replace(/\\n/g, '\n'));
-        var pos = demo.code.indexOf('<body');
-        pos = demo.code.indexOf('>', pos);
-        var body = demo.code.substring(pos + 2);
-        pos = body.indexOf('<script id="cesium_sandcastle_script">');
-        var pos2 = body.lastIndexOf('</script>');
-        if ((pos <= 0) || (pos2 <= pos)) {
-            appendConsole('consoleError', 'Error reading source file: ' + demo.name);
-        } else {
-            var script = body.substring(pos + 38, pos2);
-            while (script.length > 0 && script.charCodeAt(0) < 32) {
-                script = script.substring(1);
-            }
-            jsEditor.setValue(script);
-            script = body.substring(0, pos);
-            while (script.length > 0 && script.charCodeAt(0) < 32) {
-                script = script.substring(1);
-            }
-            htmlEditor.setValue(script);
-            if (typeof demo.bucket === 'string') {
-                loadBucket(demo.bucket);
-            }
-            CodeMirror.commands.runCesium(jsEditor);
-        }
-    }
-
-    window.addEventListener('popstate', function(e) {
-        if (e.state && e.state.name && e.state.code) {
-            loadFromGallery(e.state);
-            document.title = e.state.name + ' - Cesium Sandcastle';
-        }
-    }, false);
-
-    window.addEventListener('message', function(e) {
-        var line;
-        // The iframe (bucket.html) sends this message on load.
-        // This triggers the code to be injected into the iframe.
-        if (e.data === 'reload') {
-            var bucketDoc = bucketFrame.contentDocument;
-            if (!local.bucketName) {
-                // Reload fired, bucket not specified yet.
-                return;
-            }
-            if (bucketDoc.body.getAttribute('data-sandcastle-loaded') !== 'yes') {
-                bucketDoc.body.setAttribute('data-sandcastle-loaded', 'yes');
+                bucketWaiting = true;
+            }
+        }
+
+        function applyBucketIfWaiting() {
+            if (bucketWaiting) {
+                applyBucket();
+            }
+        }
+
+        xhr.get({
+            url: 'templates/bucket.html',
+            handleAs: 'text'
+        }).then(function (value) {
+            var pos = value.indexOf('</head>');
+            local.emptyBucket = value.substring(0, pos);
+            applyBucketIfWaiting();
+        });
+
+        function loadBucket(bucketName) {
+            if (local.bucketName !== bucketName) {
+                local.bucketName = bucketName;
+                if (typeof bucketTypes[bucketName] !== 'undefined') {
+                    local.headers = bucketTypes[bucketName];
+                } else {
+                    local.headers = '<html><head></head><body data-sandcastle-bucket-loaded="no">';
+                    xhr.get({
+                        url: 'templates/' + bucketName,
+                        handleAs: 'text'
+                    }).then(function (value) {
+                        var pos = value.indexOf('<body');
+                        pos = value.indexOf('>', pos);
+                        bucketTypes[bucketName] = value.substring(0, pos + 1) + '\n';
+                        if (local.bucketName === bucketName) {
+                            local.headers = bucketTypes[bucketName];
+                        }
+                        applyBucketIfWaiting();
+                    });
+                }
+            }
+        }
+
+        function loadFromGallery(demo) {
+            document.getElementById('saveAsFile').download = demo.name + '.html';
+            registry.byId('description').set('value', decodeHTML(demo.description).replace(/\\n/g, '\n'));
+            var pos = demo.code.indexOf('<body');
+            pos = demo.code.indexOf('>', pos);
+            var body = demo.code.substring(pos + 2);
+            pos = body.indexOf('<script id="cesium_sandcastle_script">');
+            var pos2 = body.lastIndexOf('</script>');
+            if ((pos <= 0) || (pos2 <= pos)) {
+                appendConsole('consoleError', 'Error reading source file: ' + demo.name);
+            } else {
+                var script = body.substring(pos + 38, pos2);
+                while (script.length > 0 && script.charCodeAt(0) < 32) {
+                    script = script.substring(1);
+                }
+                jsEditor.setValue(script);
+                script = body.substring(0, pos);
+                while (script.length > 0 && script.charCodeAt(0) < 32) {
+                    script = script.substring(1);
+                }
+                htmlEditor.setValue(script);
+                if (typeof demo.bucket === 'string') {
+                    loadBucket(demo.bucket);
+                }
+                CodeMirror.commands.runCesium(jsEditor);
+            }
+        }
+
+        window.addEventListener('popstate', function (e) {
+            if (e.state && e.state.name && e.state.code) {
+                loadFromGallery(e.state);
+                document.title = e.state.name + ' - Cesium Sandcastle';
+            }
+        }, false);
+
+        window.addEventListener('message', function (e) {
+            var line;
+            // The iframe (bucket.html) sends this message on load.
+            // This triggers the code to be injected into the iframe.
+            if (e.data === 'reload') {
+                var bucketDoc = bucketFrame.contentDocument;
+                if (!local.bucketName) {
+                    // Reload fired, bucket not specified yet.
+                    return;
+                }
+                if (bucketDoc.body.getAttribute('data-sandcastle-loaded') !== 'yes') {
+                    bucketDoc.body.setAttribute('data-sandcastle-loaded', 'yes');
                 logOutput.innerHTML = '';
-                // This happens after a Run (F8) reloads bucket.html, to inject the editor code
-                // into the iframe, causing the demo to run there.
-                applyBucket();
-                if (docError) {
+                    // This happens after a Run (F8) reloads bucket.html, to inject the editor code
+                    // into the iframe, causing the demo to run there.
+                    applyBucket();
+                    if (docError) {
                     appendConsole('consoleError', "Documentation not available.  Please run the 'generateDocumentation' build script to generate Cesium documentation.");
-                    showGallery();
-                }
-                if (galleryError) {
+                        showGallery();
+                    }
+                    if (galleryError) {
                     appendConsole('consoleError', 'Error loading gallery, please run the build script.');
-                }
-            }
-        } else if (typeof e.data.log !== 'undefined') {
-            // Console log messages from the iframe display in Sandcastle.
-            appendConsole('consoleLog', e.data.log);
-        } else if (typeof e.data.error !== 'undefined') {
-            // Console error messages from the iframe display in Sandcastle
-            appendConsole('consoleError', e.data.error);
-            if (typeof e.data.lineNumber !== 'undefined') {
+                    }
+                }
+            } else if (typeof e.data.log !== 'undefined') {
+                // Console log messages from the iframe display in Sandcastle.
+                appendConsole('consoleLog', e.data.log);
+            } else if (typeof e.data.error !== 'undefined') {
+                // Console error messages from the iframe display in Sandcastle
+                appendConsole('consoleError', e.data.error);
+                if (typeof e.data.lineNumber !== 'undefined') {
                 line = jsEditor.setMarker(e.data.lineNumber - 1, makeLineLabel(e.data.rawErrorMsg), 'errorMarker');
                 jsEditor.setLineClass(line, 'errorLine');
-                errorLines.push(line);
-                scrollToLine(e.data.lineNumber);
-            }
-        } else if (typeof e.data.highlight !== 'undefined') {
-            // Hovering objects in the embedded Cesium window.
-            highlightLine(e.data.highlight);
-        }
-    }, true);
-
-    registry.byId('jsContainer').on('show', function() {
-        suggestButton.set('disabled', false);
-        jsEditor.refresh();
-    });
-
-    registry.byId('htmlContainer').on('show', function() {
-        suggestButton.set('disabled', true);
-        htmlEditor.refresh();
-    });
-
-    registry.byId('search').on('change', function() {
-        searchTerm = this.get('value');
-        searchRegExp = new RegExp(searchTerm, 'i');
-        var numDemosShown = 0;
-        for ( var i = 0; i < gallery_demos.length; i++) {
-            var demo = gallery_demos[i];
-            var demoName = demo.name;
-            if (searchRegExp.test(demoName) || searchRegExp.test(demo.code)) {
-                document.getElementById(demoName).style.display = 'inline-block';
-                ++numDemosShown;
+                    errorLines.push(line);
+                    scrollToLine(e.data.lineNumber);
+                }
+            } else if (typeof e.data.highlight !== 'undefined') {
+                // Hovering objects in the embedded Cesium window.
+                highlightLine(e.data.highlight);
+            }
+        }, true);
+
+        registry.byId('jsContainer').on('show', function () {
+            suggestButton.set('disabled', false);
+            jsEditor.refresh();
+        });
+
+        registry.byId('htmlContainer').on('show', function () {
+            suggestButton.set('disabled', true);
+            htmlEditor.refresh();
+        });
+
+        registry.byId('search').on('change', function() {
+            searchTerm = this.get('value');
+            searchRegExp = new RegExp(searchTerm, 'i');
+            var numDemosShown = 0;
+            for ( var i = 0; i < gallery_demos.length; i++) {
+                var demo = gallery_demos[i];
+                var demoName = demo.name;
+                if (searchRegExp.test(demoName) || searchRegExp.test(demo.code)) {
+                    document.getElementById(demoName).style.display = 'inline-block';
+                    ++numDemosShown;
+                } else {
+                    document.getElementById(demoName).style.display = 'none';
+                }
+            }
+
+            var galleryTab = registry.byId('galleryContainer');
+            if (searchTerm !== '') {
+                galleryTab.set('title', 'Gallery - Search Results');
             } else {
-                document.getElementById(demoName).style.display = 'none';
-            }
-        }
-
-        var galleryTab = registry.byId('galleryContainer');
-        if (searchTerm !== '') {
-            galleryTab.set('title', 'Gallery - Search Results');
-        } else {
-            galleryTab.set('title', 'Gallery');
-        }
-
-        if (numDemosShown) {
-            galleryErrorMsg.style.display = 'none';
-        } else {
-            galleryErrorMsg.style.display = 'inline-block';
-        }
-
-        showGallery();
-        scheduleHintNoChange();
-    });
-
-    // Clicking the 'Run' button simply reloads the iframe.
-    registry.byId('buttonRun').on('click', function() {
-        CodeMirror.commands.runCesium(jsEditor);
-    });
-
-    registry.byId('buttonSuggest').on('click', function() {
-        CodeMirror.commands.autocomplete(jsEditor);
-    });
+                galleryTab.set('title', 'Gallery');
+            }
+
+            if (numDemosShown) {
+                galleryErrorMsg.style.display = 'none';
+            } else {
+                galleryErrorMsg.style.display = 'inline-block';
+            }
+
+            showGallery();
+            scheduleHintNoChange();
+        });
+
+        // Clicking the 'Run' button simply reloads the iframe.
+        registry.byId('buttonRun').on('click', function () {
+            CodeMirror.commands.runCesium(jsEditor);
+        });
+
+        registry.byId('buttonSuggest').on('click', function () {
+            CodeMirror.commands.autocomplete(jsEditor);
+        });
 
     function getDemoHtml() {
         return local.headers +
@@ -794,220 +774,220 @@
                '</html>\n';
     }
 
-    registry.byId('dropDownSaveAs').on('show', function() {
-
-        var currentDemoName = ioQuery.queryToObject(window.location.search.substring(1)).src;
-        currentDemoName = window.decodeURIComponent(currentDemoName.replace('.html', ''));
-        var description = encodeHTML(registry.byId('description').get('value').replace(/\n/g, '\\n')).replace(/\"/g, '&quot;');
+        registry.byId('dropDownSaveAs').on('show', function () {
+
+            var currentDemoName = ioQuery.queryToObject(window.location.search.substring(1)).src;
+            currentDemoName = window.decodeURIComponent(currentDemoName.replace('.html', ''));
+            var description = encodeHTML(registry.byId('description').get('value').replace(/\n/g, '\\n')).replace(/\"/g, '&quot;');
 
         var html = getDemoHtml();
-        html = html.replace('<title>', '<meta name="description" content="' + description + '">\n    <title>');
+            html = html.replace('<title>', '<meta name="description" content="' + description + '">\n    <title>');
 
         var octetBlob = new Blob([html], {
             'type' : 'application/octet-stream',
             'endings' : 'native'
         });
-        var octetBlobURL = getURL.createObjectURL(octetBlob);
-        dom.byId('saveAsFile').href = octetBlobURL;
-    });
-
-    registry.byId('buttonNewWindow').on('click', function() {
-        var baseHref = window.location.href;
-        var pos = baseHref.lastIndexOf('/');
-        baseHref = baseHref.substring(0, pos) + '/gallery/';
+            var octetBlobURL = getURL.createObjectURL(octetBlob);
+            dom.byId('saveAsFile').href = octetBlobURL;
+        });
+
+        registry.byId('buttonNewWindow').on('click', function () {
+            var baseHref = window.location.href;
+            var pos = baseHref.lastIndexOf('/');
+            baseHref = baseHref.substring(0, pos) + '/gallery/';
 
         var html = getDemoHtml();
-        html = html.replace('<head>', '<head>\n    <base href="' + baseHref + '">');
+            html = html.replace('<head>', '<head>\n    <base href="' + baseHref + '">');
         var htmlBlob = new Blob([html], {
             'type' : 'text/html;charset=utf-8',
             'endings' : 'native'
         });
-        var htmlBlobURL = getURL.createObjectURL(htmlBlob);
-        window.open(htmlBlobURL, '_blank');
-        window.focus();
-    });
-
-    registry.byId('buttonThumbnail').on('change', function(newValue) {
-        if (newValue) {
-            domClass.add('bucketFrame', 'makeThumbnail');
+            var htmlBlobURL = getURL.createObjectURL(htmlBlob);
+            window.open(htmlBlobURL, '_blank');
+            window.focus();
+        });
+
+        registry.byId('buttonThumbnail').on('change', function (newValue) {
+            if (newValue) {
+                domClass.add('bucketFrame', 'makeThumbnail');
+            } else {
+                domClass.remove('bucketFrame', 'makeThumbnail');
+            }
+        });
+
+        var demosContainer = dom.byId('demosContainer');
+        if (typeof document.onmousewheel !== 'undefined') {
+            demosContainer.addEventListener('mousewheel', function (e) {
+                if (typeof e.wheelDelta !== 'undefined' && e.wheelDelta) {
+                    demosContainer.scrollLeft -= e.wheelDelta * 70/120;
+                }
+            }, false);
         } else {
-            domClass.remove('bucketFrame', 'makeThumbnail');
-        }
-    });
-
-    var demosContainer = dom.byId('demosContainer');
-    if (typeof document.onmousewheel !== 'undefined') {
-        demosContainer.addEventListener('mousewheel', function(e) {
-            if (typeof e.wheelDelta !== 'undefined' && e.wheelDelta) {
-                demosContainer.scrollLeft -= e.wheelDelta * 70 / 120;
-            }
-        }, false);
-    } else {
-        demosContainer.addEventListener('DOMMouseScroll', function(e) {
-            if (typeof e.detail !== 'undefined' && e.detail) {
-                demosContainer.scrollLeft += e.detail * 70 / 3;
-            }
-        }, false);
-    }
-
-    var galleryContainer = registry.byId('galleryContainer');
-    galleryContainer.demoTileHeightRule = demoTileHeightRule;
-    galleryContainer.originalResize = galleryContainer.resize;
-    galleryContainer.resize = function(changeSize, resultSize) {
-        var newSize = changeSize.h - 58;
-        if (newSize < 20) {
-            demoTileHeightRule.style.display = 'none';
+            demosContainer.addEventListener('DOMMouseScroll', function (e) {
+                if (typeof e.detail !== 'undefined' && e.detail) {
+                    demosContainer.scrollLeft += e.detail * 70/3;
+                }
+            }, false);
+        }
+
+        var galleryContainer = registry.byId('galleryContainer');
+        galleryContainer.demoTileHeightRule = demoTileHeightRule;
+        galleryContainer.originalResize = galleryContainer.resize;
+        galleryContainer.resize = function (changeSize, resultSize) {
+            var newSize = changeSize.h - 58;
+            if (newSize < 20) {
+                demoTileHeightRule.style.display = 'none';
+            } else {
+                demoTileHeightRule.style.display = 'inline';
+                demoTileHeightRule.style.height = Math.min(newSize, 150) + 'px';
+            }
+            this.originalResize(changeSize, resultSize);
+        };
+
+        var queryObject = {};
+        if (window.location.search) {
+            queryObject = ioQuery.queryToObject(window.location.search.substring(1));
         } else {
-            demoTileHeightRule.style.display = 'inline';
-            demoTileHeightRule.style.height = Math.min(newSize, 150) + 'px';
-        }
-        this.originalResize(changeSize, resultSize);
-    };
-
-    var queryObject = {};
-    if (window.location.search) {
-        queryObject = ioQuery.queryToObject(window.location.search.substring(1));
-    } else {
-        queryObject.src = 'Hello World.html';
-    }
-
-    function loadDemoFromFile(index) {
-        var demo = gallery_demos[index];
-
-        xhr.get({
-            url : 'gallery/' + window.encodeURIComponent(demo.name) + '.html',
-            handleAs : 'text',
-            error : function(error) {
-                appendConsole('consoleError', error);
-                galleryError = true;
-            }
-        }).then(function(value) {
-            // Store the file contents for later searching.
-            demo.code = value;
-            demo.bucket = 'bucket-dojo.html';
+            queryObject.src = 'Hello World.html';
+        }
+
+        function loadDemoFromFile(index) {
+            var demo = gallery_demos[index];
+
+            xhr.get({
+                url: 'gallery/' + window.encodeURIComponent(demo.name) + '.html',
+                handleAs: 'text',
+                error: function(error) {
+                    appendConsole('consoleError', error);
+                    galleryError = true;
+                }
+            }).then(function (value) {
+                // Store the file contents for later searching.
+                demo.code = value;
+                demo.bucket = 'bucket-dojo.html';
             var pos = value.indexOf('data-sandcastle-bucket="');
             var pos2;
-            if (pos > 0) {
-                pos += 24;
-                pos2 = value.indexOf('"', pos);
-                if (pos2 > pos) {
-                    demo.bucket = value.substring(pos, pos2);
-                }
-            }
-
-            demo.bucketTitle = 'Cesium + Dojo';
-            pos = value.indexOf('data-sandcastle-title="');
-            if (pos > 0) {
-                pos += 23;
-                pos2 = value.indexOf('"', pos);
-                if (pos2 > pos) {
-                    demo.bucketTitle = value.substring(pos, pos2);
-                }
-            }
-
-            demo.description = '';
-            pos = value.indexOf('<meta name="description" content="');
-            if (pos > 0) {
-                pos += 34;
-                pos2 = value.indexOf('">', pos);
-                if (pos2 > pos) {
-                    demo.description = value.substring(pos, pos2);
-                }
-            }
-
-            // Select the demo to load upon opening based on the query parameter.
-            if (typeof queryObject.src !== 'undefined') {
-                if (demo.name === window.decodeURIComponent(queryObject.src.replace('.html', ''))) {
+                if (pos > 0) {
+                    pos += 24;
+                    pos2 = value.indexOf('"', pos);
+                    if (pos2 > pos) {
+                        demo.bucket = value.substring(pos, pos2);
+                    }
+                }
+
+                demo.bucketTitle = 'Cesium + Dojo';
+                pos = value.indexOf('data-sandcastle-title="');
+                if (pos > 0) {
+                    pos += 23;
+                    pos2 = value.indexOf('"', pos);
+                    if (pos2 > pos) {
+                        demo.bucketTitle = value.substring(pos, pos2);
+                    }
+                }
+
+                demo.description = '';
+                pos = value.indexOf('<meta name="description" content="');
+                if (pos > 0) {
+                    pos += 34;
+                    pos2 = value.indexOf('">', pos);
+                    if (pos2 > pos) {
+                        demo.description = value.substring(pos, pos2);
+                    }
+                }
+
+                // Select the demo to load upon opening based on the query parameter.
+                if (typeof queryObject.src !== 'undefined') {
+                    if (demo.name === window.decodeURIComponent(queryObject.src.replace('.html', ''))) {
+                        loadFromGallery(demo);
+                        window.history.replaceState(demo, demo.name, '?src=' + demo.name + '.html');
+                        document.title = demo.name + ' - Cesium Sandcastle';
+                        queryObject.src = undefined;
+                    }
+                }
+
+                // Create a tooltip containing the demo's description.
+                demoTooltips[demo.name] = new TooltipDialog({
+                    id: demo.name + 'TooltipDialog',
+                    style: 'width: 200px; font-size: 12px;',
+                    content: '<div class="demoTooltipType">' + demo.bucketTitle + '</div>' + demo.description.replace(/\\n/g, '<br/>')
+                });
+
+                on(dom.byId(demo.name), 'mouseover', function() {
+                    scheduleGalleryTooltip(demo);
+                });
+
+                on(dom.byId(demo.name), 'mouseout', function() {
+                    closeGalleryTooltip();
+                });
+            });
+        }
+
+        function addFileToGallery(index) {
+            var demo = gallery_demos[i];
+            var imgSrc = 'templates/Gallery_tile.jpg';
+            if (typeof demo.img !== 'undefined') {
+                imgSrc = 'gallery/' + window.encodeURIComponent(demo.img);
+            }
+
+            var demoLink = document.createElement('a');
+            demoLink.id = demo.name;
+            demoLink.className = 'linkButton';
+            demoLink.href = 'gallery/' + demo.name + '.html';
+            demos.appendChild(demoLink);
+
+            demoLink.onclick = function(e) {
+                if (mouse.isMiddle(e)) {
+                    window.open('gallery/' + demo.name +'.html');
+                } else {
                     loadFromGallery(demo);
-                    window.history.replaceState(demo, demo.name, '?src=' + demo.name + '.html');
+                    var demoSrc = demo.name + '.html';
+                    if (demoSrc !== window.location.search.substring(1)) {
+                        window.history.pushState(demo, demo.name, '?src=' + demoSrc);
+                    }
                     document.title = demo.name + ' - Cesium Sandcastle';
-                    queryObject.src = undefined;
-                }
-            }
-
-            // Create a tooltip containing the demo's description.
-            demoTooltips[demo.name] = new TooltipDialog({
-                id : demo.name + 'TooltipDialog',
-                style : 'width: 200px; font-size: 12px;',
-                content : '<div class="demoTooltipType">' + demo.bucketTitle + '</div>' + demo.description.replace(/\\n/g, '<br/>')
+                }
+                e.preventDefault();
+            };
+
+            new LinkButton({
+                'label': '<div class="demoTileTitle">' + demo.name + '</div>' +
+                         '<img src="' + imgSrc + '" class="demoTileThumbnail" alt="" onDragStart="return false;" />'
+            }).placeAt(demoLink);
+
+            loadDemoFromFile(i);
+        }
+
+        if (typeof gallery_demos === 'undefined') {
+            galleryErrorMsg.textContent = 'No demos found, please run the build script.';
+            galleryErrorMsg.style.display = 'inline-block';
+        } else {
+            var i;
+            var len = gallery_demos.length;
+            var demos = dom.byId('demos');
+
+            // Sort alphabetically.  This will eventually be a user option.
+            gallery_demos.sort(function(a, b) {
+                var aName = a.name.toUpperCase();
+                var bName = b.name.toUpperCase();
+                return (bName < aName) ? 1 : ((bName > aName) ? -1 : 0);
             });
 
-            on(dom.byId(demo.name), 'mouseover', function() {
-                scheduleGalleryTooltip(demo);
-            });
-
-            on(dom.byId(demo.name), 'mouseout', function() {
-                closeGalleryTooltip();
-            });
-        });
-    }
-
-    function addFileToGallery(index) {
-        var demo = gallery_demos[i];
-        var imgSrc = 'templates/Gallery_tile.jpg';
-        if (typeof demo.img !== 'undefined') {
-            imgSrc = 'gallery/' + window.encodeURIComponent(demo.img);
-        }
-
-        var demoLink = document.createElement('a');
-        demoLink.id = demo.name;
-        demoLink.className = 'linkButton';
-        demoLink.href = 'gallery/' + demo.name + '.html';
-        demos.appendChild(demoLink);
-
-        demoLink.onclick = function(e) {
-            if (mouse.isMiddle(e)) {
-                window.open('gallery/' + demo.name + '.html');
-            } else {
-                loadFromGallery(demo);
-                var demoSrc = demo.name + '.html';
-                if (demoSrc !== window.location.search.substring(1)) {
-                    window.history.pushState(demo, demo.name, '?src=' + demoSrc);
-                }
-                document.title = demo.name + ' - Cesium Sandcastle';
-            }
-            e.preventDefault();
-        };
-
-        new LinkButton({
-            'label' : '<div class="demoTileTitle">' + demo.name + '</div>' +
-                      '<img src="' + imgSrc + '" class="demoTileThumbnail" alt="" onDragStart="return false;" />'
-        }).placeAt(demoLink);
-
-        loadDemoFromFile(i);
-    }
-
-    if (typeof gallery_demos === 'undefined') {
-        galleryErrorMsg.textContent = 'No demos found, please run the build script.';
-        galleryErrorMsg.style.display = 'inline-block';
-    } else {
-        var i;
-        var len = gallery_demos.length;
-        var demos = dom.byId('demos');
-
-        // Sort alphabetically.  This will eventually be a user option.
-        gallery_demos.sort(function(a, b) {
-            var aName = a.name.toUpperCase();
-            var bName = b.name.toUpperCase();
-            return (bName < aName) ? 1 : ((bName > aName) ? -1 : 0);
-        });
-
-        var queryInGalleryIndex = false;
-        var queryName = window.decodeURIComponent(queryObject.src.replace('.html', ''));
-        for (i = 0; i < len; ++i) {
-            addFileToGallery(i);
-            if (gallery_demos[i].name === queryName) {
-                queryInGalleryIndex = true;
-            }
-        }
-
-        if (!queryInGalleryIndex) {
-            gallery_demos.push({
-                name : queryName,
-                description : ''
-            });
-            addFileToGallery(gallery_demos.length - 1);
-        }
-    }
-    dom.byId('demos').appendChild(galleryErrorMsg);
-});+            var queryInGalleryIndex = false;
+            var queryName =  window.decodeURIComponent(queryObject.src.replace('.html', ''));
+            for (i = 0; i < len; ++i) {
+                addFileToGallery(i);
+                if (gallery_demos[i].name === queryName) {
+                    queryInGalleryIndex = true;
+                }
+            }
+
+            if (!queryInGalleryIndex) {
+                gallery_demos.push({
+                    name: queryName,
+                    description: ''
+                });
+                addFileToGallery(gallery_demos.length - 1);
+            }
+        }
+        dom.byId('demos').appendChild(galleryErrorMsg);
+    });