<!DOCTYPE html>
<html lang="en">
<head>
    <meta charset="utf-8">
    <meta http-equiv="X-UA-Compatible" content="IE=Edge,chrome=1">  <!-- Use Chrome Frame in IE -->
    <meta name="viewport" content="width=device-width, height=device-height, initial-scale=1, maximum-scale=1, minimum-scale=1, user-scalable=no">
    <meta name="description" content="A starting point for creating Cesium applications.">
    <title>Cesium Demo</title>
    <script type="text/javascript" src="../Sandcastle-header.js"></script>
    <script type="text/javascript" src="../../../ThirdParty/requirejs-2.1.2/require.js"></script>
    <script type="text/javascript">
    require({
        baseUrl : '../../../Source'
    });
    </script>
</head>
<body data-sandcastle-bucket="bucket-requirejs.html" data-sandcastle-title="Cesium + require.js">
<style>
    body {
        background: #000;
        color: #eee;
        font-family: sans-serif;
        font-size: 9pt;
        padding: 0;
        margin: 0;
        width: 100%;
        height: 100%;
        overflow: hidden;
    }
    .fullSize {
        display: block;
        position: absolute;
        top: 0;
        left: 0;
        border: none;
        width: 100%;
        height: 100%;
    }
    #loadingMessage {
        position: absolute;
        width: 100%;
        top: 40px;
        left: 0;
        text-align: center;
        font-size: 11pt;
        background: rgba(0, 0, 0, 0.5);
    }
</style>

<div id="cesiumContainer" class="fullSize"></div>
<div id="loadingMessage">Loading, please wait...</div>
<script id="cesium_sandcastle_script">
require(['Cesium'], function (Cesium) {
    "use strict";

<<<<<<< HEAD
    // Hello world!  This is one of the simplest Cesium examples.
    // This demo uses require.js to access the Cesium source tree
    // directly.  Some other examples use the built Cesium.js file.
    // Scroll the horizontal gallery below and explore our world.

    var parentNode = document.getElementById('cesiumContainer');

    var viewer = new Cesium.Viewer(parentNode, {
        imageBase : '../../../Source/Assets/Imagery/',
        enableDragDrop : true,
        endUserOptions : {
            // Try un-commenting the next line and pressing F8.
            //'source' : '../../CesiumViewer/Gallery/simple.czml'
=======
    //A real application should require only the subset of modules that
    //are actually used, instead of requiring the Cesium module, which
    //includes everything.

    var canvas = document.createElement('canvas');
    canvas.className = 'fullSize';
    document.getElementById('cesiumContainer').appendChild(canvas);
    var ellipsoid = Cesium.Ellipsoid.WGS84;
    var scene = new Cesium.Scene(canvas);
    var primitives = scene.getPrimitives();

    // Bing Maps
    var bing = new Cesium.BingMapsImageryProvider({
        server : 'dev.virtualearth.net',
        mapStyle : Cesium.BingMapsStyle.AERIAL,
        // Some versions of Safari support WebGL, but don't correctly implement
        // cross-origin image loading, so we need to load Bing imagery using a proxy.
        proxy : Cesium.FeatureDetection.supportsCrossOriginImagery() ? undefined : new Cesium.DefaultProxy('/proxy/')
    });

    var cb = new Cesium.CentralBody(ellipsoid);
    cb.getImageryLayers().addImageryProvider(bing);

    primitives.setCentralBody(cb);
    scene.skyAtmosphere = new Cesium.SkyAtmosphere();
    var imageryUrl = '../../../Source/Assets/Textures/';
    scene.skyBox = new Cesium.SkyBox({
        positiveX: imageryUrl + 'SkyBox/tycho8_px_80.jpg',
        negativeX: imageryUrl + 'SkyBox/tycho8_mx_80.jpg',
        positiveY: imageryUrl + 'SkyBox/tycho8_py_80.jpg',
        negativeY: imageryUrl + 'SkyBox/tycho8_my_80.jpg',
        positiveZ: imageryUrl + 'SkyBox/tycho8_pz_80.jpg',
        negativeZ: imageryUrl + 'SkyBox/tycho8_mz_80.jpg'
    });

    var transitioner = new Cesium.SceneTransitioner(scene, ellipsoid);

    ///////////////////////////////////////////////////////////////////////////
    // INSERT CODE HERE to create graphics primitives in the scene.

    ///////////////////////////////////////////////////////////////////////////

    function animate() {
        // INSERT CODE HERE to update primitives based on changes to animation time, camera parameters, etc.
    }

    function tick() {
        scene.initializeFrame();
        animate();
        scene.render();
        Cesium.requestAnimationFrame(tick);
    }
    tick();

    ///////////////////////////////////////////////////////////////////////////
    // Example mouse & keyboard handlers

    var handler = new Cesium.ScreenSpaceEventHandler(canvas);

    handler.setInputAction(function(movement) {
        // INSERT CODE HERE: Handler for left-click
        // ...
    }, Cesium.ScreenSpaceEventType.LEFT_CLICK);

    handler.setInputAction(function (movement) {
        // INSERT CODE HERE: Handler for mouse move
        // Use movement.startPosition, movement.endPosition
        // ...
    }, Cesium.ScreenSpaceEventType.MOUSE_MOVE);

    // To use this in Sandcastle, you must set focus manually,
    // or click on a toolbar inside the iframe.
    function keydownHandler(e) {
        switch (e.keyCode) {
        case '3'.charCodeAt(0):  // '3' -> 3D globe
            transitioner.morphTo3D();
            break;
        case '2'.charCodeAt(0):  // '2' -> Columbus View
            transitioner.morphToColumbusView();
            break;
        case '1'.charCodeAt(0):  // '1' -> 2D map
            transitioner.morphTo2D();
            break;
        default:
            break;
        }
    }
    document.addEventListener('keydown', keydownHandler, false);

    // Prevent right-click from opening a context menu.
    canvas.oncontextmenu = function() {
        return false;
    };

    ///////////////////////////////////////////////////////////////////////////
    // Example resize handler

    var onResize = function() {
        var width = canvas.clientWidth;
        var height = canvas.clientHeight;

        if (canvas.width === width && canvas.height === height) {
            return;
>>>>>>> da71baf1
        }
    });

    var message = document.getElementById("loadingMessage");
    message.parentNode.removeChild(message);
});
</script>
</body>
</html><|MERGE_RESOLUTION|>--- conflicted
+++ resolved
@@ -53,7 +53,6 @@
 require(['Cesium'], function (Cesium) {
     "use strict";
 
-<<<<<<< HEAD
     // Hello world!  This is one of the simplest Cesium examples.
     // This demo uses require.js to access the Cesium source tree
     // directly.  Some other examples use the built Cesium.js file.
@@ -67,111 +66,6 @@
         endUserOptions : {
             // Try un-commenting the next line and pressing F8.
             //'source' : '../../CesiumViewer/Gallery/simple.czml'
-=======
-    //A real application should require only the subset of modules that
-    //are actually used, instead of requiring the Cesium module, which
-    //includes everything.
-
-    var canvas = document.createElement('canvas');
-    canvas.className = 'fullSize';
-    document.getElementById('cesiumContainer').appendChild(canvas);
-    var ellipsoid = Cesium.Ellipsoid.WGS84;
-    var scene = new Cesium.Scene(canvas);
-    var primitives = scene.getPrimitives();
-
-    // Bing Maps
-    var bing = new Cesium.BingMapsImageryProvider({
-        server : 'dev.virtualearth.net',
-        mapStyle : Cesium.BingMapsStyle.AERIAL,
-        // Some versions of Safari support WebGL, but don't correctly implement
-        // cross-origin image loading, so we need to load Bing imagery using a proxy.
-        proxy : Cesium.FeatureDetection.supportsCrossOriginImagery() ? undefined : new Cesium.DefaultProxy('/proxy/')
-    });
-
-    var cb = new Cesium.CentralBody(ellipsoid);
-    cb.getImageryLayers().addImageryProvider(bing);
-
-    primitives.setCentralBody(cb);
-    scene.skyAtmosphere = new Cesium.SkyAtmosphere();
-    var imageryUrl = '../../../Source/Assets/Textures/';
-    scene.skyBox = new Cesium.SkyBox({
-        positiveX: imageryUrl + 'SkyBox/tycho8_px_80.jpg',
-        negativeX: imageryUrl + 'SkyBox/tycho8_mx_80.jpg',
-        positiveY: imageryUrl + 'SkyBox/tycho8_py_80.jpg',
-        negativeY: imageryUrl + 'SkyBox/tycho8_my_80.jpg',
-        positiveZ: imageryUrl + 'SkyBox/tycho8_pz_80.jpg',
-        negativeZ: imageryUrl + 'SkyBox/tycho8_mz_80.jpg'
-    });
-
-    var transitioner = new Cesium.SceneTransitioner(scene, ellipsoid);
-
-    ///////////////////////////////////////////////////////////////////////////
-    // INSERT CODE HERE to create graphics primitives in the scene.
-
-    ///////////////////////////////////////////////////////////////////////////
-
-    function animate() {
-        // INSERT CODE HERE to update primitives based on changes to animation time, camera parameters, etc.
-    }
-
-    function tick() {
-        scene.initializeFrame();
-        animate();
-        scene.render();
-        Cesium.requestAnimationFrame(tick);
-    }
-    tick();
-
-    ///////////////////////////////////////////////////////////////////////////
-    // Example mouse & keyboard handlers
-
-    var handler = new Cesium.ScreenSpaceEventHandler(canvas);
-
-    handler.setInputAction(function(movement) {
-        // INSERT CODE HERE: Handler for left-click
-        // ...
-    }, Cesium.ScreenSpaceEventType.LEFT_CLICK);
-
-    handler.setInputAction(function (movement) {
-        // INSERT CODE HERE: Handler for mouse move
-        // Use movement.startPosition, movement.endPosition
-        // ...
-    }, Cesium.ScreenSpaceEventType.MOUSE_MOVE);
-
-    // To use this in Sandcastle, you must set focus manually,
-    // or click on a toolbar inside the iframe.
-    function keydownHandler(e) {
-        switch (e.keyCode) {
-        case '3'.charCodeAt(0):  // '3' -> 3D globe
-            transitioner.morphTo3D();
-            break;
-        case '2'.charCodeAt(0):  // '2' -> Columbus View
-            transitioner.morphToColumbusView();
-            break;
-        case '1'.charCodeAt(0):  // '1' -> 2D map
-            transitioner.morphTo2D();
-            break;
-        default:
-            break;
-        }
-    }
-    document.addEventListener('keydown', keydownHandler, false);
-
-    // Prevent right-click from opening a context menu.
-    canvas.oncontextmenu = function() {
-        return false;
-    };
-
-    ///////////////////////////////////////////////////////////////////////////
-    // Example resize handler
-
-    var onResize = function() {
-        var width = canvas.clientWidth;
-        var height = canvas.clientHeight;
-
-        if (canvas.width === width && canvas.height === height) {
-            return;
->>>>>>> da71baf1
         }
     });
 
