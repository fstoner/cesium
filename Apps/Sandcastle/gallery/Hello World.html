--- conflicted
+++ resolved
@@ -87,13 +87,7 @@
 
     ///////////////////////////////////////////////////////////////////////////
 
-<<<<<<< HEAD
-    scene.setAnimation(function() {
-=======
     function animate() {
-        scene.setSunPosition(Cesium.computeSunPosition(new Cesium.JulianDate()));
-
->>>>>>> 4a0734ad
         // INSERT CODE HERE to update primitives based on changes to animation time, camera parameters, etc.
     }
 
