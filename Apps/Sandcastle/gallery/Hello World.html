<!DOCTYPE html>
<html lang="en">
<head>
    <meta charset="utf-8">
    <meta http-equiv="X-UA-Compatible" content="IE=Edge,chrome=1">  <!-- Use Chrome Frame in IE -->
    <meta name="viewport" content="width=device-width, height=device-height, initial-scale=1, maximum-scale=1, minimum-scale=1, user-scalable=no">
    <meta name="description" content="A starting point for creating Cesium applications (uses Bing imagery).">
    <title>Cesium Demo</title>
    <script type="text/javascript" src="../Sandcastle-header.js"></script>
    <script type="text/javascript" src="../../../ThirdParty/requirejs-1.0.8/require.js"></script>
    <script type="text/javascript">
    require({
        baseUrl : '../../../Source'
    });
    </script>
</head>
<body data-sandcastle-bucket="bucket-requirejs.html" data-sandcastle-title="Cesium + require.js">
<style>
    body {
        background: #000;
        color: #eee;
        font-family: sans-serif;
        font-size: 9pt;
        padding: 0;
        margin: 0;
        width: 100%;
        height: 100%;
        overflow: hidden;
    }
    .fullSize {
        display: block;
        position: absolute;
        top: 0;
        left: 0;
        border: none;
        width: 100%;
        height: 100%;
        z-index: -1;
    }
    #toolbar {
        margin: 5px;
        padding: 2px 5px;
        position: absolute;
    }
</style>

<div id="cesiumContainer" class="fullSize"></div>
<div id="toolbar">Loading, please wait...</div>
<script id="cesium_sandcastle_script">
require([
    'Cesium'
], function (
    Cesium
) {
    "use strict";

    //A real application should require only the subset of modules that
    //are actually used, instead of requiring the Cesium module, which
    //includes everything.

    var canvas = document.createElement('canvas');
    canvas.className = 'fullSize';
    document.getElementById('cesiumContainer').appendChild(canvas);
    var ellipsoid = Cesium.Ellipsoid.WGS84;
    var scene = new Cesium.Scene(canvas);
    var primitives = scene.getPrimitives();

    // Bing Maps
    var bing = new Cesium.BingMapsImageryProvider({
        server : 'dev.virtualearth.net',
        mapStyle : Cesium.BingMapsStyle.AERIAL,
        // Some versions of Safari support WebGL, but don't correctly implement
        // cross-origin image loading, so we need to load Bing imagery using a proxy.
        proxy : Cesium.FeatureDetection.supportsCrossOriginImagery() ? undefined : new Cesium.DefaultProxy('/proxy/')
    });

    var cb = new Cesium.CentralBody(ellipsoid);
    cb.getImageryLayers().addImageryProvider(bing);

    primitives.setCentralBody(cb);
    scene.skyAtmosphere = new Cesium.SkyAtmosphere();
<<<<<<< HEAD
=======
    var imageryUrl = '../../../Source/Assets/Textures/';
    scene.skyBox = new Cesium.SkyBox({
        positiveX: imageryUrl + 'SkyBox/tycho8_px_80.jpg',
        negativeX: imageryUrl + 'SkyBox/tycho8_mx_80.jpg',
        positiveY: imageryUrl + 'SkyBox/tycho8_py_80.jpg',
        negativeY: imageryUrl + 'SkyBox/tycho8_my_80.jpg',
        positiveZ: imageryUrl + 'SkyBox/tycho8_pz_80.jpg',
        negativeZ: imageryUrl + 'SkyBox/tycho8_mz_80.jpg'
    });    
    scene.getCamera().getControllers().addCentralBody();
>>>>>>> a5669988

    var transitioner = new Cesium.SceneTransitioner(scene, ellipsoid);

    ///////////////////////////////////////////////////////////////////////////
    // INSERT CODE HERE to create graphics primitives in the scene.

    ///////////////////////////////////////////////////////////////////////////

    function animate() {
        // INSERT CODE HERE to update primitives based on changes to animation time, camera parameters, etc.
    }

    function tick() {
        scene.initializeFrame();
        animate();
        scene.render();
        Cesium.requestAnimationFrame(tick);
    }
    tick();

    ///////////////////////////////////////////////////////////////////////////
    // Example mouse & keyboard handlers

    var handler = new Cesium.EventHandler(canvas);

    handler.setMouseAction(function(movement) {
        // INSERT CODE HERE: Handler for left-click
        // ...
    }, Cesium.MouseEventType.LEFT_CLICK);

    handler.setMouseAction(function (movement) {
        // INSERT CODE HERE: Handler for mouse move
        // Use movement.startPosition, movement.endPosition
        // ...
    }, Cesium.MouseEventType.MOVE);

    // To use this in Sandcastle, you must set focus manually,
    // or click on a toolbar inside the iframe.
    function keydownHandler(e) {
        switch (e.keyCode) {
        case '3'.charCodeAt(0):  // '3' -> 3D globe
            transitioner.morphTo3D();
            break;
        case '2'.charCodeAt(0):  // '2' -> Columbus View
            transitioner.morphToColumbusView();
            break;
        case '1'.charCodeAt(0):  // '1' -> 2D map
            transitioner.morphTo2D();
            break;
        default:
            break;
        }
    }
    document.addEventListener('keydown', keydownHandler, false);

    // Prevent right-click from opening a context menu.
    canvas.oncontextmenu = function() {
        return false;
    };

    ///////////////////////////////////////////////////////////////////////////
    // Example resize handler

    var onResize = function() {
        var width = canvas.clientWidth;
        var height = canvas.clientHeight;

        if (canvas.width === width && canvas.height === height) {
            return;
        }

        canvas.width = width;
        canvas.height = height;
        scene.getCamera().frustum.aspectRatio = width / height;
    };
    window.addEventListener('resize', onResize, false);
    onResize();
    
    document.getElementById("toolbar").innerHTML = '';
});
</script>
</body>
</html><|MERGE_RESOLUTION|>--- conflicted
+++ resolved
@@ -79,8 +79,6 @@
 
     primitives.setCentralBody(cb);
     scene.skyAtmosphere = new Cesium.SkyAtmosphere();
-<<<<<<< HEAD
-=======
     var imageryUrl = '../../../Source/Assets/Textures/';
     scene.skyBox = new Cesium.SkyBox({
         positiveX: imageryUrl + 'SkyBox/tycho8_px_80.jpg',
@@ -90,8 +88,6 @@
         positiveZ: imageryUrl + 'SkyBox/tycho8_pz_80.jpg',
         negativeZ: imageryUrl + 'SkyBox/tycho8_mz_80.jpg'
     });    
-    scene.getCamera().getControllers().addCentralBody();
->>>>>>> a5669988
 
     var transitioner = new Cesium.SceneTransitioner(scene, ellipsoid);
 
