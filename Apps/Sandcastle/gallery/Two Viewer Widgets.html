--- conflicted
+++ resolved
@@ -87,15 +87,10 @@
         requestAnimationFrame(updateAndRender);
     }
 
-<<<<<<< HEAD
     // Schedule the render loop once manually, to prime the pump.
     requestAnimationFrame(updateAndRender);
-=======
-    // Call the render loop once manually, to prime the pump.
-    updateAndRender();
 
     Sandcastle.finishedLoading();
->>>>>>> ff5b561f
 });
 </script>
 </body>
