<!DOCTYPE html>
<html lang="en">
<head>
    <meta charset="utf-8">
    <meta http-equiv="X-UA-Compatible" content="IE=Edge,chrome=1">  <!-- Use Chrome Frame in IE -->
    <meta name="viewport" content="width=device-width, height=device-height, initial-scale=1, maximum-scale=1, minimum-scale=1, user-scalable=no">
    <meta name="description" content="Sample of Cesium with jQuery UI.">
    <title>Cesium Demo</title>
    <script type="text/javascript" src="../Sandcastle-header.js"></script>
    <script type="text/javascript" src="http://ajax.aspnetcdn.com/ajax/jQuery/jquery-1.8.2.min.js"></script>
    <script type="text/javascript" src="http://ajax.aspnetcdn.com/ajax/jquery.ui/1.8.23/jquery-ui.min.js"></script>
    <script type="text/javascript" src="../../../Build/CesiumUnminified/Cesium.js"></script>
    <script type="text/javascript" src="../Sandcastle-warn.js"></script>
    <link rel="stylesheet" href="http://ajax.aspnetcdn.com/ajax/jquery.ui/1.8.23/themes/ui-darkness/jquery-ui.css" type="text/css">
</head>
<body class="sandcastle-loading" data-sandcastle-bucket="bucket-jqueryui.html" data-sandcastle-title="Cesium + jQuery UI">
<style>
    @import url(../templates/bucket.css);
    #toolbar {
        opacity: 0.85;
    }
    .ui-dialog {
        opacity: 0.9;
    }
    .ui-icon-blank {
        background-position: -224px -192px;
    }
</style>

<div id="cesiumContainer" class="fullSize"></div>
<div id="loadingOverlay"><h1>Loading...</h1></div>
<div id="toolbar"></div>
<div id="dialog" title="Cesium and jQuery UI Demo"></div>
<script id="cesium_sandcastle_script">
/*global $*/
(function () {
    "use strict";

    var parentNode = $('#cesiumContainer')[0];

<<<<<<< HEAD
    var viewer = new Cesium.Viewer(parentNode, {
        endUserOptions : {
            source : '../../CesiumViewer/Gallery/simple.czml'
        }
    });
=======
    var canvas = $('#glCanvas')[0];
    var scene = new Cesium.Scene(canvas);

    scene.skyAtmosphere = new Cesium.SkyAtmosphere();

    var skyBoxBaseUrl = '../../../Source/Assets/Textures/SkyBox/tycho2t3_80';
    scene.skyBox = new Cesium.SkyBox({
        positiveX : skyBoxBaseUrl + '_px.jpg',
        negativeX : skyBoxBaseUrl + '_mx.jpg',
        positiveY : skyBoxBaseUrl + '_py.jpg',
        negativeY : skyBoxBaseUrl + '_my.jpg',
        positiveZ : skyBoxBaseUrl + '_pz.jpg',
        negativeZ : skyBoxBaseUrl + '_mz.jpg'
    });

    var primitives = scene.getPrimitives();

    // Bing Maps
    var bing = new Cesium.BingMapsImageryProvider({
        url : 'http://dev.virtualearth.net',
        mapStyle : Cesium.BingMapsStyle.AERIAL,
        // Some versions of Safari support WebGL, but don't correctly implement
        // cross-origin image loading, so we need to load Bing imagery using a proxy.
        proxy : Cesium.FeatureDetection.supportsCrossOriginImagery() ? undefined : new Cesium.DefaultProxy('/proxy/')
    });

    var ellipsoid = Cesium.Ellipsoid.WGS84;
    var centralBody = new Cesium.CentralBody(ellipsoid);
    centralBody.getImageryLayers().addImageryProvider(bing);

    primitives.setCentralBody(centralBody);

    var transitioner = new Cesium.SceneTransitioner(scene, ellipsoid);

    ///////////////////////////////////////////////////////////////////////////
    // INSERT CODE HERE to create graphics primitives in the scene.
    ///////////////////////////////////////////////////////////////////////////

    function animate() {
        // INSERT CODE HERE to update primitives based on changes to animation time, camera parameters, etc.
    }

    function tick() {
        scene.initializeFrame();
        animate();
        scene.render();
        Cesium.requestAnimationFrame(tick);
    }
    tick();
>>>>>>> ff5b561f

    // Create toolbar template
    $('#toolbar').html(
        '<span id="mode3D" class="aButton">3D globe</span> ' +
        '<span id="modeColumbus" class="aButton">Columbus view</span> ' +
        '<span id="mode2D" class="aButton">2D map</span>'
    );

    // Activate toolbar buttons with jQuery UI
    $(".aButton").button({
        text: true,
        icons: { primary: "ui-icon-blank" }
    }).click(function() {
        // Emulate radio buttons
        $(".aButton").button("option", { icons: { primary: "ui-icon-blank" }});
        $(this).button("option", { icons: { primary: "ui-icon-check" }});
    });

    // 3D is the default view
    $('#mode3D').button("option", { icons: { primary: "ui-icon-check" }}
        ).click(function () {
            viewer.sceneTransitioner.morphTo3D();
        });

    $('#modeColumbus').click(function () {
        viewer.sceneTransitioner.morphToColumbusView();
    });

    $('#mode2D').click(function () {
        viewer.sceneTransitioner.morphTo2D();
    });

    // Just for fun
    $('#dialog').text('Try moving and closing this dialog, ' +
        'and clicking the view buttons.').dialog();

    Sandcastle.finishedLoading();
}());
</script>
</body>
</html><|MERGE_RESOLUTION|>--- conflicted
+++ resolved
@@ -36,65 +36,12 @@
 (function () {
     "use strict";
 
-    var parentNode = $('#cesiumContainer')[0];
-
-<<<<<<< HEAD
-    var viewer = new Cesium.Viewer(parentNode, {
+    var viewer = new Cesium.Viewer($('#cesiumContainer')[0], {
         endUserOptions : {
             source : '../../CesiumViewer/Gallery/simple.czml'
         }
     });
-=======
-    var canvas = $('#glCanvas')[0];
-    var scene = new Cesium.Scene(canvas);
 
-    scene.skyAtmosphere = new Cesium.SkyAtmosphere();
-
-    var skyBoxBaseUrl = '../../../Source/Assets/Textures/SkyBox/tycho2t3_80';
-    scene.skyBox = new Cesium.SkyBox({
-        positiveX : skyBoxBaseUrl + '_px.jpg',
-        negativeX : skyBoxBaseUrl + '_mx.jpg',
-        positiveY : skyBoxBaseUrl + '_py.jpg',
-        negativeY : skyBoxBaseUrl + '_my.jpg',
-        positiveZ : skyBoxBaseUrl + '_pz.jpg',
-        negativeZ : skyBoxBaseUrl + '_mz.jpg'
-    });
-
-    var primitives = scene.getPrimitives();
-
-    // Bing Maps
-    var bing = new Cesium.BingMapsImageryProvider({
-        url : 'http://dev.virtualearth.net',
-        mapStyle : Cesium.BingMapsStyle.AERIAL,
-        // Some versions of Safari support WebGL, but don't correctly implement
-        // cross-origin image loading, so we need to load Bing imagery using a proxy.
-        proxy : Cesium.FeatureDetection.supportsCrossOriginImagery() ? undefined : new Cesium.DefaultProxy('/proxy/')
-    });
-
-    var ellipsoid = Cesium.Ellipsoid.WGS84;
-    var centralBody = new Cesium.CentralBody(ellipsoid);
-    centralBody.getImageryLayers().addImageryProvider(bing);
-
-    primitives.setCentralBody(centralBody);
-
-    var transitioner = new Cesium.SceneTransitioner(scene, ellipsoid);
-
-    ///////////////////////////////////////////////////////////////////////////
-    // INSERT CODE HERE to create graphics primitives in the scene.
-    ///////////////////////////////////////////////////////////////////////////
-
-    function animate() {
-        // INSERT CODE HERE to update primitives based on changes to animation time, camera parameters, etc.
-    }
-
-    function tick() {
-        scene.initializeFrame();
-        animate();
-        scene.render();
-        Cesium.requestAnimationFrame(tick);
-    }
-    tick();
->>>>>>> ff5b561f
 
     // Create toolbar template
     $('#toolbar').html(
