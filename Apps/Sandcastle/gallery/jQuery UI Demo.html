<!DOCTYPE html>
<html lang="en">
<head>
    <meta charset="utf-8">
    <meta http-equiv="X-UA-Compatible" content="IE=Edge,chrome=1">  <!-- Use Chrome Frame in IE -->
    <meta name="viewport" content="width=device-width, height=device-height, initial-scale=1, maximum-scale=1, minimum-scale=1, user-scalable=no">
    <meta name="description" content="Sample of Cesium with jQuery UI.">
    <title>Cesium Demo</title>
    <script type="text/javascript" src="../Sandcastle-header.js"></script>
    <script type="text/javascript" src="http://ajax.aspnetcdn.com/ajax/jQuery/jquery-1.8.2.min.js"></script>
    <script type="text/javascript" src="http://ajax.aspnetcdn.com/ajax/jquery.ui/1.8.23/jquery-ui.min.js"></script>
    <script type="text/javascript" src="../../../Build/Unminified/Cesium.js"></script>
    <script type="text/javascript" src="../Sandcastle-warn.js"></script>
    <link rel="Stylesheet" href="http://ajax.aspnetcdn.com/ajax/jquery.ui/1.8.23/themes/ui-darkness/jquery-ui.css" type="text/css">
</head>
<body data-sandcastle-bucket="bucket-jqueryui.html" data-sandcastle-title="Cesium + jQuery UI">
<style>
    body {
        background: #000;
        color: #eee;
        font-family: sans-serif;
        font-size: 9pt;
        padding: 0;
        margin: 0;
        width: 100%;
        height: 100%;
        overflow: hidden;
    }
    .fullSize {
        display: block;
        position: absolute;
        top: 0;
        left: 0;
        border: none;
        width: 100%;
        height: 100%;
        z-index: -1;
    }
    #toolbar {
        margin: 5px;
        padding: 2px 5px;
        position: absolute;
        opacity: 0.85;
    }
    .ui-dialog {
        opacity: 0.9;
    }
    .ui-icon-blank {
        background-position: -224px -192px;
    }
</style>

<div id="cesiumContainer" class="fullSize"></div>
<div id="toolbar">Loading, please wait...</div>
<div id="dialog" title="Cesium and jQuery UI Demo"></div>
<script id="cesium_sandcastle_script">
/*global $*/
(function () {
    "use strict";

    // Create canvas element using jQuery:
    $('<canvas/>', {
        'id': 'glCanvas',
        'class': 'fullSize'
    }).appendTo('#cesiumContainer');

    var canvas = $('#glCanvas')[0];
    var ellipsoid = Cesium.Ellipsoid.WGS84;
    var scene = new Cesium.Scene(canvas);
    var primitives = scene.getPrimitives();

    // Bing Maps
    var bing = new Cesium.BingMapsImageryProvider({
        server : 'dev.virtualearth.net',
        mapStyle : Cesium.BingMapsStyle.AERIAL,
        // Some versions of Safari support WebGL, but don't correctly implement
        // cross-origin image loading, so we need to load Bing imagery using a proxy.
        proxy : Cesium.FeatureDetection.supportsCrossOriginImagery() ? undefined : new Cesium.DefaultProxy('/proxy/')
    });

    var cb = new Cesium.CentralBody(ellipsoid);
    cb.getImageryLayers().addImageryProvider(bing);

    primitives.setCentralBody(cb);
<<<<<<< HEAD
=======
    scene.skyAtmosphere = new Cesium.SkyAtmosphere();
    scene.getCamera().frustum.near = 1.0;
    scene.getCamera().getControllers().addCentralBody();
>>>>>>> c232e191

    var transitioner = new Cesium.SceneTransitioner(scene, ellipsoid);

    function animate() {
        // INSERT CODE HERE to update primitives based on changes to animation time, camera parameters, etc.
    }

    function tick() {
        scene.initializeFrame();
        animate();
        scene.render();
        Cesium.requestAnimationFrame(tick);
    }
    tick();

    // Create toolbar template
    $('#toolbar').html(
        '<span id="mode3D" class="aButton">3D globe</span> ' +
        '<span id="modeColumbus" class="aButton">Columbus view</span> ' +
        '<span id="mode2D" class="aButton">2D map</span>'
    );

    // Activate toolbar buttons with jQuery UI
    $(".aButton").button({
        text: true,
        icons: { primary: "ui-icon-blank" }
    }).click(function() {
        // Emulate radio buttons
        $(".aButton").button("option", { icons: { primary: "ui-icon-blank" }});
        $(this).button("option", { icons: { primary: "ui-icon-check" }});
    });

    // 3D is the default view
    $('#mode3D').button("option", { icons: { primary: "ui-icon-check" }}
        ).click(function () {
            transitioner.morphTo3D();
        });

    $('#modeColumbus').click(function () {
        transitioner.morphToColumbusView();
    });

    $('#mode2D').click(function () {
        transitioner.morphTo2D();
    });

    // Prevent right-click from opening a context menu.
    canvas.oncontextmenu = function() {
        return false;
    };

    ///////////////////////////////////////////////////////////////////////////
    // Example resize handler

    var onResize = function() {
        var width = canvas.clientWidth;
        var height = canvas.clientHeight;

        if (canvas.width === width && canvas.height === height) {
            return;
        }

        canvas.width = width;
        canvas.height = height;
        scene.getCamera().frustum.aspectRatio = width / height;
    };
    window.addEventListener('resize', onResize, false);
    onResize();

    // Just for fun
    $('#dialog').text('Try moving and closing this dialog, ' +
        'and clicking the view buttons.').dialog();
}());
</script>
</body>
</html><|MERGE_RESOLUTION|>--- conflicted
+++ resolved
@@ -82,12 +82,7 @@
     cb.getImageryLayers().addImageryProvider(bing);
 
     primitives.setCentralBody(cb);
-<<<<<<< HEAD
-=======
     scene.skyAtmosphere = new Cesium.SkyAtmosphere();
-    scene.getCamera().frustum.near = 1.0;
-    scene.getCamera().getControllers().addCentralBody();
->>>>>>> c232e191
 
     var transitioner = new Cesium.SceneTransitioner(scene, ellipsoid);
 
