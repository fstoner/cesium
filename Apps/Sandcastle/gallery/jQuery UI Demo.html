--- conflicted
+++ resolved
@@ -59,7 +59,6 @@
 
     var parentNode = $('#cesiumContainer')[0];
 
-<<<<<<< HEAD
     var viewer = new Cesium.Viewer(parentNode, {
         imageBase : '../../../Source/Assets/Imagery/',
         endUserOptions : {
@@ -67,50 +66,6 @@
         }
     });
 
-=======
-    var canvas = $('#glCanvas')[0];
-    var ellipsoid = Cesium.Ellipsoid.WGS84;
-    var scene = new Cesium.Scene(canvas);
-    var primitives = scene.getPrimitives();
-
-    // Bing Maps
-    var bing = new Cesium.BingMapsImageryProvider({
-        server : 'dev.virtualearth.net',
-        mapStyle : Cesium.BingMapsStyle.AERIAL,
-        // Some versions of Safari support WebGL, but don't correctly implement
-        // cross-origin image loading, so we need to load Bing imagery using a proxy.
-        proxy : Cesium.FeatureDetection.supportsCrossOriginImagery() ? undefined : new Cesium.DefaultProxy('/proxy/')
-    });
-
-    var cb = new Cesium.CentralBody(ellipsoid);
-    cb.getImageryLayers().addImageryProvider(bing);
-
-    primitives.setCentralBody(cb);
-    scene.skyAtmosphere = new Cesium.SkyAtmosphere();
-    var imageryUrl = '../../../Source/Assets/Textures/';
-    scene.skyBox = new Cesium.SkyBox({
-        positiveX: imageryUrl + 'SkyBox/tycho8_px_80.jpg',
-        negativeX: imageryUrl + 'SkyBox/tycho8_mx_80.jpg',
-        positiveY: imageryUrl + 'SkyBox/tycho8_py_80.jpg',
-        negativeY: imageryUrl + 'SkyBox/tycho8_my_80.jpg',
-        positiveZ: imageryUrl + 'SkyBox/tycho8_pz_80.jpg',
-        negativeZ: imageryUrl + 'SkyBox/tycho8_mz_80.jpg'
-    });
-    var transitioner = new Cesium.SceneTransitioner(scene, ellipsoid);
-
-    function animate() {
-        // INSERT CODE HERE to update primitives based on changes to animation time, camera parameters, etc.
-    }
-
-    function tick() {
-        scene.initializeFrame();
-        animate();
-        scene.render();
-        Cesium.requestAnimationFrame(tick);
-    }
-    tick();
-
->>>>>>> da71baf1
     // Create toolbar template
     $('#toolbar').html(
         '<span id="mode3D" class="aButton">3D globe</span> ' +
@@ -131,33 +86,15 @@
     // 3D is the default view
     $('#mode3D').button("option", { icons: { primary: "ui-icon-check" }}
         ).click(function () {
-<<<<<<< HEAD
-            viewer.showSkyAtmosphere(true);
-            viewer.showGroundAtmosphere(true);
             viewer.sceneTransitioner.morphTo3D();
         });
 
     $('#modeColumbus').click(function () {
-        viewer.showSkyAtmosphere(false);
-        viewer.showGroundAtmosphere(false);
         viewer.sceneTransitioner.morphToColumbusView();
     });
 
     $('#mode2D').click(function () {
-        viewer.showSkyAtmosphere(false);
-        viewer.showGroundAtmosphere(false);
         viewer.sceneTransitioner.morphTo2D();
-=======
-            transitioner.morphTo3D();
-        });
-
-    $('#modeColumbus').click(function () {
-        transitioner.morphToColumbusView();
-    });
-
-    $('#mode2D').click(function () {
-        transitioner.morphTo2D();
->>>>>>> da71baf1
     });
 
     // Just for fun
