--- conflicted
+++ resolved
@@ -69,43 +69,10 @@
 (function () {
     "use strict";
 
-<<<<<<< HEAD
     // This example shows two widgets that share a single
     // animationController.  It is also possible to use
     // separate animationControllers to show a scene at
     // different times.
-=======
-    var canvas3D = document.createElement('canvas');
-    canvas3D.className = "top";
-    document.getElementById('cesiumContainerTop').appendChild(canvas3D);
-
-    var canvas2D = document.createElement('canvas');
-    canvas2D.className = "bottom";
-    document.getElementById('cesiumContainerBottom').appendChild(canvas2D);
-
-    var ellipsoid = Cesium.Ellipsoid.WGS84;
-
-    function createScene(canvas) {
-        var scene = new Cesium.Scene(canvas);
-        var primitives = scene.getPrimitives();
-        var imagery = new Cesium.SingleTileImageryProvider({
-            url : '../../../Images/NE2_50M_SR_W_2048.jpg'
-        });
-
-        var cb = new Cesium.CentralBody(ellipsoid);
-        cb.getImageryLayers().addImageryProvider(imagery);
-        cb.nightImageSource = '../../../Images/land_ocean_ice_lights_2048.jpg';
-        cb.specularMapSource = '../../../Images/earthspec1k.jpg';
-        cb.showSkyAtmosphere = (canvas === canvas3D);
-        cb.showGroundAtmosphere = false;
-        primitives.setCentralBody(cb);
-
-        scene.getCamera().getControllers().addCentralBody();
-
-        scene.setAnimation(function () {
-            scene.setSunPosition(Cesium.computeSunPosition(new Cesium.JulianDate()));
-        });
->>>>>>> ad72a08f
 
     var topParent = document.getElementById('cesiumContainerTop');
     var bottomParent = document.getElementById('cesiumContainerBottom');
@@ -117,7 +84,8 @@
     // Create the top widget in 3D mode.
     var widget1 = new Cesium.Viewer(topParent, {
         endUserOptions : endUserOptions,
-        useStreamingImagery : false
+        useStreamingImagery : false,
+        autoStartRenderLoop : false
     });
     widget1.cesiumLogo.style.display = 'none';
 
@@ -129,7 +97,8 @@
     var widget2 = new Cesium.Viewer(bottomParent, {
         animationController : animationController,
         endUserOptions : endUserOptions,
-        useStreamingImagery : false
+        useStreamingImagery : false,
+        autoStartRenderLoop : false
     });
     widget2.showGroundAtmosphere(false);
     widget2.showSkyAtmosphere(false);
