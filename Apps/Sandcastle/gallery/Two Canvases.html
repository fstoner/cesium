<!DOCTYPE html>
<html lang="en">
<head>
    <meta charset="utf-8">
    <meta http-equiv="X-UA-Compatible" content="IE=Edge,chrome=1">  <!-- Use Chrome Frame in IE -->
    <meta name="viewport" content="width=device-width, height=device-height, initial-scale=1, maximum-scale=1, minimum-scale=1, user-scalable=no">
    <meta name="description" content="Create two widgets on the same page for visualizing different scenes.">
    <title>Cesium Demo</title>
    <script type="text/javascript" src="../Sandcastle-header.js"></script>
    <script type="text/javascript" src="../../../Build/Unminified/Cesium.js"></script>
    <script type="text/javascript" src="../Sandcastle-warn.js"></script>
</head>
<body data-sandcastle-bucket="bucket-plain.html" data-sandcastle-title="Cesium (standalone)">
<style>
    body {
        background: #000;
        color: #eee;
        font-family: sans-serif;
        font-size: 9pt;
        padding: 0;
        margin: 0;
        width: 100%;
        height: 100%;
        overflow: hidden;
    }
    .top {
        display: block;
        position: absolute;
        top: 0;
        left: 0;
        bottom: 50%;
        right: 0;
        border: none;
        border-bottom: solid 2px #888;
<<<<<<< HEAD
        z-index: -2;
=======
        width: 100%;
        height: 50%;
>>>>>>> da71baf1
    }
    .bottom {
        display: block;
        position: absolute;
        bottom: 0;
        left: 0;
        top: 50%;
        right: 0;
        border: none;
        border-top: solid 2px #888;
<<<<<<< HEAD
        z-index: -1;
=======
        width: 100%;
        height: 50%;
>>>>>>> da71baf1
    }
    #topbar {
        margin: 5px;
        padding: 2px 5px;
        position: absolute;
        top: 0;
        left: 0;
    }
    #bottombar {
        margin: 5px;
        padding: 2px 5px;
        position: absolute;
        top: 50%;
        left: 0;
    }
</style>

<div id="cesiumContainerTop" class="top"></div>
<div id="cesiumContainerBottom" class="bottom"></div>
<div id="topbar">Loading...</div>
<div id="bottombar"></div>
<script id="cesium_sandcastle_script">
(function () {
    "use strict";

<<<<<<< HEAD
    // This example shows two widgets that share a single
    // animationController.  It is also possible to use
    // separate animationControllers to show a scene at
    // different times.

    var topParent = document.getElementById('cesiumContainerTop');
    var bottomParent = document.getElementById('cesiumContainerBottom');

    var endUserOptions = {
        //'source' : '../../CesiumViewer/Gallery/simple.czml'
    };

    // Create the top widget in 3D mode.
    var widget1 = new Cesium.Viewer(topParent, {
        endUserOptions : endUserOptions,
        useStreamingImagery : false,
        autoStartRenderLoop : false
    });
    widget1.cesiumLogo.style.display = 'none';

    // Save off a copy of the top widget's animationController
    var animationController = widget1.animationController;

    // Create the bottom widget, using the top widget's
    // animationController, and switch to 2D mode.
    var widget2 = new Cesium.Viewer(bottomParent, {
        animationController : animationController,
        endUserOptions : endUserOptions,
        useStreamingImagery : false,
        autoStartRenderLoop : false
    });
    widget2.showGroundAtmosphere(false);
    widget2.showSkyAtmosphere(false);
    widget2.sceneTransitioner.to2D();

    // Set up a render loop including both widgets.
    function updateAndRender() {
        // Get the time from the shared controller, then
        // update and render both widgets.
        var currentTime = animationController.update();
        widget1.update(currentTime);
        widget2.update(currentTime);
        widget1.render();
        widget2.render();
        Cesium.requestAnimationFrame(updateAndRender);
=======
    var canvas3D = document.createElement('canvas');
    canvas3D.className = "top";
    document.getElementById('cesiumContainerTop').appendChild(canvas3D);

    var canvas2D = document.createElement('canvas');
    canvas2D.className = "bottom";
    document.getElementById('cesiumContainerBottom').appendChild(canvas2D);

    var ellipsoid = Cesium.Ellipsoid.WGS84;

    function createScene(canvas) {
        var scene = new Cesium.Scene(canvas);
        var primitives = scene.getPrimitives();

        var imageryUrl = '../../../Source/Assets/Textures/';
        var imageryProvider = new Cesium.SingleTileImageryProvider({
            url : imageryUrl + 'NE2_LR_LC_SR_W_DR_2048.jpg'
        });

        var cb = new Cesium.CentralBody(ellipsoid);
        cb.getImageryLayers().addImageryProvider(imageryProvider);

        primitives.setCentralBody(cb);

        // Prevent right-click from opening a context menu.
        canvas.oncontextmenu = function () {
            return false;
        };

        return scene;
    }

    var scene3D = createScene(canvas3D);
    var scene2D = createScene(canvas2D);

    scene3D.skyAtmosphere = new Cesium.SkyAtmosphere();
    
    var transitioner = new Cesium.SceneTransitioner(scene2D);
    transitioner.to2D();

    function render3D() {
        scene3D.initializeFrame();
        scene3D.render();
    }
    
    function render2D() {
        scene2D.initializeFrame();
        scene2D.render();
    }
        
    function tick() {
        render3D();
        render2D();
        Cesium.requestAnimationFrame(tick);
>>>>>>> da71baf1
    }
    // Begin rendering by scheduling the loop once manually.
    Cesium.requestAnimationFrame(updateAndRender);

    document.getElementById('topbar').innerHTML = '3D';
    document.getElementById('bottombar').innerHTML = '2D';
}());
</script>
</body>
</html><|MERGE_RESOLUTION|>--- conflicted
+++ resolved
@@ -32,12 +32,8 @@
         right: 0;
         border: none;
         border-bottom: solid 2px #888;
-<<<<<<< HEAD
-        z-index: -2;
-=======
         width: 100%;
         height: 50%;
->>>>>>> da71baf1
     }
     .bottom {
         display: block;
@@ -48,12 +44,8 @@
         right: 0;
         border: none;
         border-top: solid 2px #888;
-<<<<<<< HEAD
-        z-index: -1;
-=======
         width: 100%;
         height: 50%;
->>>>>>> da71baf1
     }
     #topbar {
         margin: 5px;
@@ -79,7 +71,6 @@
 (function () {
     "use strict";
 
-<<<<<<< HEAD
     // This example shows two widgets that share a single
     // animationController.  It is also possible to use
     // separate animationControllers to show a scene at
@@ -125,62 +116,6 @@
         widget1.render();
         widget2.render();
         Cesium.requestAnimationFrame(updateAndRender);
-=======
-    var canvas3D = document.createElement('canvas');
-    canvas3D.className = "top";
-    document.getElementById('cesiumContainerTop').appendChild(canvas3D);
-
-    var canvas2D = document.createElement('canvas');
-    canvas2D.className = "bottom";
-    document.getElementById('cesiumContainerBottom').appendChild(canvas2D);
-
-    var ellipsoid = Cesium.Ellipsoid.WGS84;
-
-    function createScene(canvas) {
-        var scene = new Cesium.Scene(canvas);
-        var primitives = scene.getPrimitives();
-
-        var imageryUrl = '../../../Source/Assets/Textures/';
-        var imageryProvider = new Cesium.SingleTileImageryProvider({
-            url : imageryUrl + 'NE2_LR_LC_SR_W_DR_2048.jpg'
-        });
-
-        var cb = new Cesium.CentralBody(ellipsoid);
-        cb.getImageryLayers().addImageryProvider(imageryProvider);
-
-        primitives.setCentralBody(cb);
-
-        // Prevent right-click from opening a context menu.
-        canvas.oncontextmenu = function () {
-            return false;
-        };
-
-        return scene;
-    }
-
-    var scene3D = createScene(canvas3D);
-    var scene2D = createScene(canvas2D);
-
-    scene3D.skyAtmosphere = new Cesium.SkyAtmosphere();
-    
-    var transitioner = new Cesium.SceneTransitioner(scene2D);
-    transitioner.to2D();
-
-    function render3D() {
-        scene3D.initializeFrame();
-        scene3D.render();
-    }
-    
-    function render2D() {
-        scene2D.initializeFrame();
-        scene2D.render();
-    }
-        
-    function tick() {
-        render3D();
-        render2D();
-        Cesium.requestAnimationFrame(tick);
->>>>>>> da71baf1
     }
     // Begin rendering by scheduling the loop once manually.
     Cesium.requestAnimationFrame(updateAndRender);
