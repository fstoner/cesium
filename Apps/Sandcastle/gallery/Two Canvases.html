--- conflicted
+++ resolved
@@ -12,123 +12,27 @@
 </head>
 <body class="sandcastle-loading" data-sandcastle-bucket="bucket-plain.html" data-sandcastle-title="Cesium (standalone)">
 <style>
-<<<<<<< HEAD
-    body {
-        background: #000;
-        color: #eee;
-        font-family: sans-serif;
-        font-size: 9pt;
-        padding: 0;
-        margin: 0;
-        width: 100%;
-        height: 100%;
-        overflow: hidden;
-    }
-    .top {
-        display: block;
-        position: absolute;
-        top: 0;
-        left: 0;
-        bottom: 50%;
-        right: 0;
-        border: none;
-        border-bottom: solid 2px #888;
-        width: 100%;
-        height: 50%;
-    }
-    .bottom {
-        display: block;
-        position: absolute;
-        bottom: 0;
-        left: 0;
-        top: 50%;
-        right: 0;
-        border: none;
-        border-top: solid 2px #888;
-        width: 100%;
-        height: 50%;
-    }
-    #topbar {
-        margin: 5px;
-        padding: 2px 5px;
-        position: absolute;
-        top: 0;
-        left: 0;
-    }
-    #bottombar {
-        margin: 5px;
-        padding: 2px 5px;
-        position: absolute;
-        top: 50%;
-        left: 0;
-    }
-</style>
-
-<div id="cesiumContainerTop" class="top"></div>
-<div id="cesiumContainerBottom" class="bottom"></div>
-<div id="topbar">Loading...</div>
-<div id="bottombar"></div>
-=======
     @import url(../templates/bucket.css);
 </style>
 <div id="cesiumContainerTop" class="top"></div>
 <div id="cesiumContainerBottom" class="bottom"></div>
 <div id="topToolbar"></div>
 <div id="bottomToolbar"></div>
->>>>>>> ff5b561f
 <script id="cesium_sandcastle_script">
 (function () {
     "use strict";
 
-<<<<<<< HEAD
     // This example shows two widgets that share a single
     // animationController.  It is also possible to use
     // separate animationControllers to show a scene at
     // different times.
-=======
-    var canvas3D = document.createElement('canvas');
-    canvas3D.className = "fullSize";
-    document.getElementById('cesiumContainerTop').appendChild(canvas3D);
 
-    var canvas2D = document.createElement('canvas');
-    canvas2D.className = "fullSize";
-    document.getElementById('cesiumContainerBottom').appendChild(canvas2D);
-
-    var ellipsoid = Cesium.Ellipsoid.WGS84;
-    var imageryUrl = '../../../Source/Assets/Textures/';
-
-    function createScene(canvas) {
-        var scene = new Cesium.Scene(canvas);
-        var primitives = scene.getPrimitives();
-
-        var imageryProvider = new Cesium.SingleTileImageryProvider({
-            url : imageryUrl + 'NE2_LR_LC_SR_W_DR_2048.jpg'
-        });
-
-        var cb = new Cesium.CentralBody(ellipsoid);
-        cb.getImageryLayers().addImageryProvider(imageryProvider);
-
-        primitives.setCentralBody(cb);
-
-        // Prevent right-click from opening a context menu.
-        canvas.oncontextmenu = function () {
-            return false;
-        };
-
-        return scene;
-    }
->>>>>>> ff5b561f
-
-    var topParent = document.getElementById('cesiumContainerTop');
-    var bottomParent = document.getElementById('cesiumContainerBottom');
-
-<<<<<<< HEAD
     var endUserOptions = {
         //'source' : '../../CesiumViewer/Gallery/simple.czml'
     };
 
     // Create the top widget in 3D mode.
-    var widget1 = new Cesium.Viewer(topParent, {
+    var widget1 = new Cesium.Viewer(document.getElementById('cesiumContainerTop'), {
         endUserOptions : endUserOptions,
         useStreamingImagery : false,
         autoStartRenderLoop : false
@@ -140,7 +44,7 @@
 
     // Create the bottom widget, using the top widget's
     // animationController, and switch to 2D mode.
-    var widget2 = new Cesium.Viewer(bottomParent, {
+    var widget2 = new Cesium.Viewer(document.getElementById('cesiumContainerBottom'), {
         animationController : animationController,
         endUserOptions : endUserOptions,
         useStreamingImagery : false,
@@ -163,58 +67,6 @@
     }
     // Begin rendering by scheduling the loop once manually.
     Cesium.requestAnimationFrame(updateAndRender);
-=======
-    scene3D.skyAtmosphere = new Cesium.SkyAtmosphere();
-    var skyBoxBaseUrl = imageryUrl + 'SkyBox/tycho2t3_80';
-    scene3D.skyBox = new Cesium.SkyBox({
-        positiveX : skyBoxBaseUrl + '_px.jpg',
-        negativeX : skyBoxBaseUrl + '_mx.jpg',
-        positiveY : skyBoxBaseUrl + '_py.jpg',
-        negativeY : skyBoxBaseUrl + '_my.jpg',
-        positiveZ : skyBoxBaseUrl + '_pz.jpg',
-        negativeZ : skyBoxBaseUrl + '_mz.jpg'
-    });
-
-    var transitioner = new Cesium.SceneTransitioner(scene2D);
-    transitioner.to2D();
-
-    function render3D() {
-        scene3D.initializeFrame();
-        scene3D.render();
-    }
-
-    function render2D() {
-        scene2D.initializeFrame();
-        scene2D.render();
-    }
-
-    function tick() {
-        render3D();
-        render2D();
-        Cesium.requestAnimationFrame(tick);
-    }
-    tick();
-
-    // Resize handler
-    var onResizeScene = function (canvas, scene) {
-        var width = canvas.clientWidth;
-        var height = canvas.clientHeight;
-
-        if (canvas.width === width && canvas.height === height) {
-            return;
-        }
-
-        canvas.width = width;
-        canvas.height = height;
-        scene.getCamera().frustum.aspectRatio = width / height;
-    };
-    var onResize = function () {
-        onResizeScene(canvas3D, scene3D);
-        onResizeScene(canvas2D, scene2D);
-    };
-    window.addEventListener('resize', onResize, false);
-    window.setTimeout(onResize, 60);
->>>>>>> ff5b561f
 
     document.getElementById('topToolbar').innerHTML = '3D';
     document.getElementById('bottomToolbar').innerHTML = '2D';
